# This can be a domain that points to a LAN IP address if you
# are accessing the site from another machine's browser or you
# are installing Tator in a VM. Using localhost only works in 
# a browser running on the same machine running Tator.
domain: localhost
# Requests for these domains will be redirected to the actual domain.
#redirects:
#  - domain: mysite.duckdns.org
#    # Key filename that will be used in secret for this domain.
#    tlsKeyFile: mysite_key.key
#    # Cert filename that will be used in secret for this domain.
#    tlsCertFile: mysite_cert.crt
#    # Key secret name that will be used in secret for this domain.
#    tlsKeySecretName: mysite-tls-key
#    # Cert secret name that will be used in secret for this domain.
#    tlsCertSecretName: mysite-tls-cert
# Enables debug mode for gunicorn. Do NOT enable this in production.
tatorDebug: true
# Enables javascript minification.
useMinJs: false
# Enable this to turn on "down for maintenance" page.
maintenance: false
# Secret key for django. Feel free to change this.
djangoSecretKey: "9q@$1)+x+zh-3csau(zqhheos2e+ncygac#ol2)1@x2w#kkaer"
postgresHost: "postgis-svc"
# Postgres username. Some make commands expect username django, but otherwise
# it can be changed.
postgresUsername: "django"
# Postgres password. Change this for production.
postgresPassword: "django123"
redisHost: "tator-redis-master"
elasticsearchHost: "elasticsearch-master"
objectStorageHost: "minio-master"
# If you are using the docker registry container for your registry, you can
# leave these, otherwise change user/pass to the credentials for your registry.
dockerUsername: "test"
dockerPassword: "test"
dockerRegistry: "localhost:5000"
systemImageRepo: "localhost:5000"
#slackToken: "<Your slack API token>" # Optional, for slack notifications
#slackChannel: "<Your slack channel ID>" # Optional, for slack notifications
# Enable this to require HTTPS. Be sure to set true for production deployments!
requireHttps: false
certCron:
  # Enable this to enable a cron job to automatically update certificates
  # periodically from LetsEncrypt. If this is not provided, the Secret objects
  # tls-cert and tls-key must be created manually.
  enabled: false
# List of storage classes for use by workflows. One of these will be randomly
# passed as a workflow parameter to algorithm workflows, and randomly selected
# for transcode workflows.
workflowStorageClasses:
  - nfs-client
pv:
  nfsServer: "127.0.0.1"
  nfsMountOptions:
    - nfsvers=4.1
  path: "/media/kubernetes_share"
  # Specifies a series of persistent volumes for storing media. If given,
  # the main pv is no longer used for storing new media, and instead each
  # media file is written to a randomly selected shard from those given.
  # Media files stored on a shard use the name given to construct a URI.
  # This is shown here for an example, but typically in dev environments
  # there should be no shards.
  #mediaShards:
  #  - name: media000
  #    nfsServer: "127.0.0.1"
  #    nfsMountOptions:
  #      - nfsvers=4.1
  #    path: "/media/kubernetes_share/media000"
  #  - name: media001
  #    nfsServer: "127.0.0.1"
  #    nfsMountOptions:
  #      - nfsvers=4.1
  #    path: "/media/kubernetes_share/media001"
  #  - name: media002
  #    nfsServer: "127.0.0.1"
  #    nfsMountOptions:
  #      - nfsvers=4.1
  #    path: "/media/kubernetes_share/media002"
  # Specifies a series of persistent volumes for storing uploads. If given,
  # the main pv is no longer used for storing uploads, and instead each
  # upload will be routed to one of the shards given below by hashing the
  # upload UID. One TUS service will be created for each shard.
  # This is shown here for an example, but typically in dev environments
  # there should be no shards.
  #uploadShards:
  #  - name: upload000
  #    nfsServer: "127.0.0.1"
  #    nfsMountOptions:
  #      - nfsvers=4.1
  #    path: "/media/kubernetes_share/upload000"
  #  - name: upload001
  #    nfsServer: "127.0.0.1"
  #    nfsMountOptions:
  #      - nfsvers=4.1
  #    path: "/media/kubernetes_share/upload001"
  #  - name: upload002
  #    nfsServer: "127.0.0.1"
  #    nfsMountOptions:
  #      - nfsvers=4.1
  #    path: "/media/kubernetes_share/upload002"
pvc:
  size: 10Ti
hpa:
  nginxMinReplicas: 1
  nginxMaxReplicas: 10
  nginxCpuPercent: 50
  gunicornMinReplicas: 1
  gunicornMaxReplicas: 10
  gunicornCpuPercent: 50
metallb:
  # Enable this to provide a load balancer implementation on bare metal.
  enabled: true
  existingConfigMap: metallb-config
  # Change these to your LAN IP if you are accessing Tator via a browser on
  # another machine or you are running Tator in a VM.
  ipRangeStart: 127.0.0.1
  ipRangeStop: 127.0.0.1
  loadBalancerIp: 127.0.0.1
postgis:
  # Enable this if you want to use the postgis docker image.
  enabled: true
  persistence:
    size: 10Gi
  hostPath: /media/kubernetes_share/postgis
redis:
  # Enable this to install the redis helm chart.
  enabled: true
  master:
    persistence:
      enabled: false
  slave:
    persistence:
      enabled: false
  nodeSelector:
    dbServer: "yes"
  usePassword: false
metrics-server:
  enabled: true
  args:
    - --v=2
    - --kubelet-insecure-tls=true
    - --kubelet-preferred-address-types=InternalIP
elasticsearch:
  # Enable this to install the elasticsearch helm chart.
  enabled: true
  persistence:
    enabled: true
  replicas: 1
  clusterHealthCheckParams: wait_for_status=yellow&timeout=1s
  volumeClaimTemplate:
    accessModes: [ "ReadWriteOnce" ]
    resources:
      requests:
        storage: 30Gi
  nodeSelector: 
    dbServer: "yes"
  hostPath: /media/kubernetes_share/elasticsearch
filebeat:
  enabled: true
  image: docker.elastic.co/beats/filebeat-oss
  imageTag: 7.4.2
  filebeatConfig:
    filebeat.yml: |
      filebeat.inputs:
      - type: docker
        containers.ids:
        - '*'
        processors:
        - add_kubernetes_metadata:
            in_cluster: true
      output.elasticsearch:
        hosts: '${ELASTICSEARCH_HOSTS:elasticsearch-master:9200}'
      setup.ilm.enabled: false
kibana:
  enabled: true
  kibanaConfig:
    kibana.yml: |
      server:
        basePath: /logs
<<<<<<< HEAD
minio:
  enabled: true
  accessKey: "AKIAIOSFODNN7EXAMPLE"
  secretKey: "wJalrXUtnFEMI/K7MDENG/bPxRfiCYEXAMPLEKEY"
  persistence:
    size: "1Ti"
    existingClaim: "main-pv-claim"
    subPath: "objects"
  defaultBucket:
    enabled: true
    name: tator
=======
# Limits on resources for transcode workflows.
transcoderCpuLimit: "1000m"
transcoderMemoryLimit: "4Gi"
>>>>>>> b292cc33
remoteTranscodes:
  # Typically for dev processing is done on the same machine.
  enabled: false
  # Host/port are obtained via the following (run on the transcode cluster):
  #   echo $(kubectl config view --minify | grep server | cut -f 2- -d ":" | tr -d " ")
  host: "your.transcode.domain.org"
  port: "6443"
  # Token can be obtained via the following (run on the transcode cluster):
  #   SECRET_NAME=$(kubectl get secrets | grep ^default | cut -f1 -d ' ')
  #   TOKEN=$(kubectl describe secret $SECRET_NAME | grep -E '^token' | cut -f2 -d':' | tr -d " ")
  #   echo $TOKEN
  token: "Bearer <Your token here>"
  # Certificate can be obtained via the following (run on the transcode cluster):
  #   SECRET_NAME=$(kubectl get secrets | grep ^default | cut -f1 -d ' ')
  #   CERT=$(kubectl get secret $SECRET_NAME -o yaml | grep -E '^  ca.crt' | cut -f2 -d':' | tr -d " ")
  #   echo $CERT | base64 --decode
  cert: |
    -----BEGIN CERTIFICATE-----
    <Insert certificate here>
    -----END CERTIFICATE-----
cognito:
  enabled: false
  config: |
    aws-region: us-east-2
    pool-id: <POOL ID HERE>
    client-id: <ID HERE><|MERGE_RESOLUTION|>--- conflicted
+++ resolved
@@ -179,7 +179,6 @@
     kibana.yml: |
       server:
         basePath: /logs
-<<<<<<< HEAD
 minio:
   enabled: true
   accessKey: "AKIAIOSFODNN7EXAMPLE"
@@ -191,11 +190,9 @@
   defaultBucket:
     enabled: true
     name: tator
-=======
 # Limits on resources for transcode workflows.
 transcoderCpuLimit: "1000m"
 transcoderMemoryLimit: "4Gi"
->>>>>>> b292cc33
 remoteTranscodes:
   # Typically for dev processing is done on the same machine.
   enabled: false
