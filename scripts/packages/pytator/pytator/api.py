--- conflicted
+++ resolved
@@ -385,16 +385,6 @@
         :param dict element: Dictionary from :func:`Media.filter`
         :param path-like out_path: Path to where to download
         """
-<<<<<<< HEAD
-=======
-        #Use streaming mp4 unless original is present
-        path = element['file']
-        if 'original' in element:
-            if element['original']:
-                path = element['original']
-        url = self.url.rsplit('/', 1)[0] + '/media/' + path
-
->>>>>>> cdbc7f84
         if element['media_files'] is not None:
             archival = element['media_files'].get('archival',[])
             streaming = element['media_files'].get('streaming',[])
@@ -405,10 +395,10 @@
                 url = urljoin("https://"+split.netloc, streaming[0]['path'])
         else:
             # Legacy way of using streaming prior to streaming
-            url=element['url']
-            if 'original_url' in element:
-                if element['original_url']:
-                    url=element['original_url']
+            url=element['file']
+            if 'original' in element:
+                if element['original']:
+                    url=element['original']
 
         # Supply token here for eventual media authorization
         with requests.get(url, stream=True, headers=self.headers) as r:
