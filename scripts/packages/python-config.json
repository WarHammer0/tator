{
    "packageName": "tator_openapi",
    "projectName": "tator_openapi",
<<<<<<< HEAD
    "packageVersion": "0.0.15"
=======
    "packageVersion": "0.0.16"
>>>>>>> 9f429c72
}<|MERGE_RESOLUTION|>--- conflicted
+++ resolved
@@ -1,9 +1,5 @@
 {
     "packageName": "tator_openapi",
     "projectName": "tator_openapi",
-<<<<<<< HEAD
-    "packageVersion": "0.0.15"
-=======
     "packageVersion": "0.0.16"
->>>>>>> 9f429c72
 }