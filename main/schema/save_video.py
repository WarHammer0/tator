--- conflicted
+++ resolved
@@ -1,180 +1,10 @@
 from rest_framework.schemas.openapi import AutoSchema
 
-<<<<<<< HEAD
 from ._errors import error_responses
 from ._message import message_with_id_schema
+
 from .components import video_spec
 from .components import video_update
-=======
-audio_definition_array = {
-    'type': 'array',
-    'items': {
-        'type': 'object',
-        'required': ['codec'],
-        'properties': {
-            'path': {
-                'type': 'string',
-                'description': 'Path to file.',
-            },
-            'codec': {
-                'description': 'Human readable codec.',
-                'type': 'string',
-            },
-            'host': {
-                'description': 'If supplied will use this instead of currently connected '
-                               'host, e.g. https://example.com',
-                'type': 'string',
-            },
-            'http_auth': {
-                'description': 'If specified will be used for HTTP authorization in '
-                               'request for media, i.e. "bearer <token>".',
-                'type': 'string',
-            },
-            'codec_mime': {
-                'description': 'Example mime: "video/mp4; codecs="avc1.64001e"". '
-                               'Only relevant for streaming files, will assume example '
-                               'above if not present.',
-                'type': 'string',
-            },
-            'codec_description': {
-                'description': 'Description other than codec.',
-                'type': 'string',
-            },
-        },
-    },
-}
-
-video_definition_array = {
-    'type': 'array',
-    'items': {
-        'type': 'object',
-        'required': ['codec', 'resolution'],
-        'properties': {
-            'path': {
-                'type': 'string',
-                'description': 'Path to file.',
-            },
-            'codec': {
-                'description': 'Human readable codec.',
-                'type': 'string',
-            },
-            'resolution': {
-                'description': 'Resolution of the video in pixels (height, width).',
-                'type': 'array',
-                'minLength': 2,
-                'maxLength': 2,
-                'items': {
-                    'type': 'integer',
-                    'minimum': 1,
-                },
-            },
-            'segment_info': {
-                'description': 'Path to json file containing segment info.',
-                'type': 'string',
-            },
-            'host': {
-                'description': 'If supplied will use this instead of currently connected '
-                               'host, e.g. https://example.com',
-                'type': 'string',
-            },
-            'http_auth': {
-                'description': 'If specified will be used for HTTP authorization in '
-                               'request for media, i.e. "bearer <token>".',
-                'type': 'string',
-            },
-            'codec_mime': {
-                'description': 'Example mime: "video/mp4; codecs="avc1.64001e"". '
-                               'Only relevant for streaming files, will assume example '
-                               'above if not present.',
-                'type': 'string',
-            },
-            'codec_description': {
-                'description': 'Description other than codec.',
-                'type': 'string',
-            },
-        },
-    },
-}
-
-save_video_properties = {
-    'type': {
-        'description': 'Unique integer identifying a video type. Use '
-                       '-1 to automatically select the video type if '
-                       'only one video type exists in a project.',
-        'type': 'integer',
-        'minimum': -1,
-    },
-    'gid': {
-        'description': 'UUID generated for the job group. This value is '
-                       'returned in the response of the `AlgorithmLaunch` '
-                       'and `Transcode` endpoints.',
-        'type': 'string',
-        'format': 'uuid',
-    },
-    'uid': {
-        'description': 'UUID generated for the individual job. This value '
-                       'is returned in the response of the `AlgorithmLaunch` '
-                       'and `Transcode` endpoints.',
-        'type': 'string',
-    },
-    'media_files': {
-        'description': 'Object containing upload urls for the transcoded file and '
-                       'corresponding `VideoDefinition`.',
-        'type': 'object',
-        'properties': {
-            'archival': video_definition_array,
-            'streaming': video_definition_array,
-            'audio': audio_definition_array,
-        },
-        'items': {'type': 'string'},
-    },
-    'thumbnail_url': {
-        'description': 'Upload URL for the thumbnail.',
-        'type': 'string',
-    },
-    'thumbnail_gif_url': {
-        'description': 'Upload URL for the thumbnail gif.',
-        'type': 'string',
-    },
-    'section': {
-        'description': 'Media section name.',
-        'type': 'string',
-    },
-    'name': {
-        'description': 'Name of the file.',
-        'type': 'string',
-    },
-    'md5': {
-        'description': 'MD5 sum of the media file.',
-        'type': 'string',
-    },
-    'num_frames': {
-        'description': 'Number of frames in the video.',
-        'type': 'integer',
-        'minimum': 0,
-    },
-    'fps': {
-        'description': 'Frame rate of the video.',
-        'type': 'number',
-    },
-    'codec': {
-        'description': 'Codec of the original video.',
-        'type': 'string',
-    },
-    'width': {
-        'description': 'Pixel width of the video.',
-        'type': 'integer',
-    },
-    'height': {
-        'description': 'Pixel height of the video.',
-        'type': 'integer',
-    },
-    'progressName': {
-        'description': 'Name to use for progress update.',
-        'type': 'string',
-    },
-}
->>>>>>> 41fce524
 
 class SaveVideoSchema(AutoSchema):
     def get_operation(self, path, method):
