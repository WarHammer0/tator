--- conflicted
+++ resolved
@@ -5,61 +5,6 @@
 from ._attributes import attribute_filter_parameter_schema
 from ._annotation_query import annotation_filter_parameter_schema
 
-<<<<<<< HEAD
-=======
-localization_properties = {
-    'x': {
-        'description': 'Normalized horizontal position of left edge of bounding box for '
-                       '`box` localization types, start of line for `line` localization '
-                       'types, or position of dot for `dot` localization types.',
-        'type': 'number',
-        'minimum': 0.0,
-        'maximum': 1.0,
-    },
-    'y': {
-        'description': 'Normalized vertical position of top edge of bounding box for '
-                       '`box` localization types, start of line for `line` localization '
-                       'types, or position of dot for `dot` localization types.',
-        'type': 'number',
-        'minimum': 0.0,
-        'maximum': 1.0,
-    },
-    'width': {
-        'description': 'Normalized width of bounding box for `box` localization types.',
-        'type': 'number',
-        'minimum': 0.0,
-        'maximum': 1.0,
-    },
-    'height': {
-        'description': 'Normalized height of bounding box for `box` localization types.',
-        'type': 'number',
-        'minimum': 0.0,
-        'maximum': 1.0,
-    },
-    'u': {
-        'description': 'Horizontal vector component for `line` localization types.',
-        'type': 'number',
-        'minimum': 0.0,
-        'maximum': 1.0,
-    },
-    'v': {
-        'description': 'Vertical vector component for `line` localization types.',
-        'type': 'number',
-        'minimum': 0.0,
-        'maximum': 1.0,
-    },
-    'frame': {
-        'description': 'Frame number of this localization if it is in a video.',
-        'type': 'integer',
-    },
-    'attributes': {
-        'description': 'Object containing attribute values.',
-        'type': 'object',
-        'additionalProperties': True,
-    }
-}
-
->>>>>>> df048b9c
 class LocalizationListSchema(AutoSchema):
     def get_operation(self, path, method):
         operation = super().get_operation(path, method)
@@ -93,36 +38,10 @@
         body = {}
         if method == 'POST':
             body = {'content': {'application/json': {
-<<<<<<< HEAD
-                'schema': {'$ref': '#/components/schemas/LocalizationSpec'},
-=======
                 'schema': {
                     'type': 'array',
-                    'items': {
-                        'type': 'object',
-                        'additionalProperties': True,
-                        'properties': {
-                            'media_id': {
-                                'description': 'Unique integer identifying a media.',
-                                'type': 'integer',
-                            },
-                            'type': {
-                                'description': 'Unique integer identifying a localization type.',
-                                'type': 'integer',
-                            },
-                            'version': {
-                                'description': 'Unique integer identifying the version.',
-                                'type': 'integer',
-                            },
-                            'modified': {
-                                'description': 'Whether this localization was created in the web UI.',
-                                'type': 'boolean',
-                            },
-                            **localization_properties,
-                        },
-                    },
+                    'items': {'$ref': '#/components/schemas/LocalizationSpec'},
                 },
->>>>>>> df048b9c
                 'examples': {
                     'box': {
                         'summary': 'Single box localization',
@@ -264,7 +183,7 @@
                 'description': 'Successful retrieval of localization list.',
                 'content': {'application/json': {'schema': {
                     'type': 'array',
-                    'items': {'$ref': '#/components/schemas/LocalizationElement'},
+                    'items': {'$ref': '#/components/schemas/Localization'},
                 }}},
             }
         elif method == 'POST':
