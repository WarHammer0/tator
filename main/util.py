import logging
import os
import time

from progressbar import progressbar,ProgressBar

from main.models import *
from main.search import TatorSearch

from elasticsearch.helpers import streaming_bulk

logger = logging.getLogger(__name__)

""" Utility scripts for data management in django-shell """

def clearDataAboutMedia(id):
    """
    Given an id Delete all states, localizations that apply.

    :param id: The id of the media element to purge metadata about.
    """
    #Delete all states by hitting associations which auto delete states
    qs=AssociationType.objects.filter(media__in=[id])
    qs.delete()

    #Delete all localizations
    qs=EntityLocalizationBase.objects.filter(media=id)
    qs.delete()

def makeLocalizationsRelative():
    boxes=EntityLocalizationBox.objects.filter(relativeCoords=False)
    lines=EntityLocalizationLine.objects.filter(relativeCoords=False)
    dots=EntityLocalizationDot.objects.filter(relativeCoords=False)

    for box in boxes:
        media=box.media
        box.height = box.height / media.height
        box.y = box.y / media.height
        box.width = box.width / media.width
        box.x = box.x / media.width
        box.relativeCoords = True
        box.save()

    for line in lines:
        media=line.media
        line.y0 = line.y0 / media.height
        line.y1 = line.y1 / media.height
        line.x0 = line.x0 / media.width
        line.x1 = line.x1 / media.width
        line.relativeCoords = True
        line.save()

    for dot in dots:
        media=dot.media
        dot.y = dot.y / media.height
        dot.x = dot.x / media.width
        dot.relativeCoords = True
        dot.save()

def updateProjectTotals():
    projects=Project.objects.all()
    for project in projects:
        files = EntityMediaBase.objects.filter(project=project)
        if files.count() != project.num_files:
            project.num_files = files.count()
            project.size = 0
            for file in files:
                try:
                    project.size += file.file.size
                    project.size += file.thumbnail.size
                    if isinstance(file, EntityMediaVideo):
                        if file.original:
                            statinfo = os.stat(file.original)
                            project.size = project.size + statinfo.st_size
                        project.size += file.thumbnail_gif.size
                except:
                    pass
            logger.info(f"Updating {project.name}: Num files = {project.num_files}, Size = {project.size}")
            project.save()

def moveCompletedAlgRuns(project_id, from_section, to_section):
    results = AlgorithmResult.objects.filter(
        algorithm__project=project_id,
        media__attributes__tator_user_sections=from_section,
        result=JobResult.FINISHED,
    )
    count = 0
    for result in results:
        for media in result.media.all():
            media.attributes['tator_user_sections'] = to_section
            media.save()
            count += 1
    print(f"Moved {count} files.")

def moveFileToNewProjectFolder(element, fileField, project_number):
    current_path = fileField.path
    current_root = os.path.dirname(current_path)
    if os.path.basename(current_root) == f"{project_number}":
        print(f"Skipping processed file ({current_path})")
        return
    current_fname = os.path.basename(current_path)
    project_base = os.path.join(current_root, f"{project_number}")
    os.makedirs(project_base, exist_ok=True)
    new_path = os.path.join(project_base, current_fname)
    try:
        if not os.path.exists(new_path):
            os.rename(current_path, new_path)
        fileField.name = f"{project_number}/{current_fname}"
        element.save()
    except Exception as e:
        print(f"Unable to move {current_path} to {new_path}")

def movePackagesToProjectDirectories():
    packages = Package.objects.all()
    for package in packages:
        moveFileToNewProjectFolder(package,
                                   package.file,
                                   package.project.id)
def moveAlgoLogsToProjectDirectories():
    algo_results = AlgorithmResult.objects.all().select_related('algorithm__project')
    count = algo_results.count()
    idx = 0
    for algo_result in algo_results:
        idx += 1
        for field in [algo_result.setup_log,
                      algo_result.algorithm_log,
                      algo_result.teardown_log]:
            if field:
                moveFileToNewProjectFolder(algo_result,
                                           field,
                                           algo_result.algorithm.project.id)
        print(f"{idx}/{count}")

    algos = Algorithm.objects.all()
    count = algos.count()
    idx = 0
    for algo in algos:
        idx += 1
        for field in [algo.setup,
                      algo.teardown]:
            if field:
                moveFileToNewProjectFolder(algo,
                                           field,
                                           algo.project.id)
        print(f"{idx}/{count}")

def moveToProjectDirectories(project_number):
    images = EntityMediaImage.objects.filter(project__id=project_number)
    videos = EntityMediaVideo.objects.filter(project__id=project_number)
    idx = 0
    # Process images first
    count = images.count()
    for image in images:
        idx += 1
        moveFileToNewProjectFolder(image, image.thumbnail, project_number)
        moveFileToNewProjectFolder(image, image.file, project_number)
        print(f"Images: {idx}/{count}")

    # Process videos second
    count = videos.count()
    idx = 0
    for video in videos:
        idx += 1
        project_number = video.project.id
        if video.segment_info:
            current_base = os.path.dirname(video.segment_info)
            if os.path.basename(current_base) == f"{project_number}":
                print("Skipping already processed file")
            else:
                current_name = os.path.basename(video.segment_info)
                project_base = os.path.join(current_base, f"{project_number}")
                os.makedirs(project_base, exist_ok=True)
                try:
                    current_path = os.path.join(current_base,current_name)
                    new_path = os.path.join(project_base, current_name)
                    os.rename(current_path, new_path)
                    video.segment_info = os.path.join(project_base, current_name)
                    print(f"Moved {current_base}/{current_name} to {project_base}/{current_name}")
                    video.save()
                except Exception as e:
                    print(f"Unable to move '{current_name}'")
        else:
            #Check for phantom segment
            segment_name = f"{os.path.splitext(video.file.name)[0]}_segments.json"
            current_base = os.path.dirname(video.file.path)
            if os.path.basename(current_base) == f"{project_number}":
                print("Skipping already processed file")
            else:
                project_base = os.path.join(current_base, f"{project_number}")
                segment_path = os.path.join(current_base, segment_name)
                if os.path.exists(segment_path):
                    try:
                        new_path = os.path.join(project_base, segment_name)
                        os.rename(segment_path, new_path)
                        print("Adding phantom segment.")
                        video.segment_info = new_path
                        video.save()
                    except:
                        print(f"Unable to move {segment_name}")
                else:
                    print(f"No segment file exists for {video}")

        moveFileToNewProjectFolder(video, video.thumbnail, project_number)
        moveFileToNewProjectFolder(video, video.thumbnail_gif, project_number)
        moveFileToNewProjectFolder(video, video.file, project_number)

        if video.original:
            current_base = os.path.dirname(video.original)
            if os.path.basename(current_base) == f"{project_number}":
                print("Skipping already processed file")
            else:
                current_name = os.path.basename(video.original)
                project_base = os.path.join(current_base, f"{project_number}")
                os.makedirs(project_base, exist_ok=True)
                new_path = os.path.join(project_base, current_name)
                os.rename(video.original, new_path)
                video.original = new_path
                print(f"Moved {current_base}/{current_name} to {project_base}/{current_name}")
                video.save()



        print(f"Videos: {idx}/{count}")

def waitForMigrations():
    """Sleeps until database objects can be accessed.
    """
    while True:
        try:
            list(Project.objects.all())
            break
        except:
            time.sleep(10)

def buildSearchIndices(project_number, sections, mode='create'):
    """ Builds search index for all data.
        param can be a combination of valid sections in a list
        or a single string. 'all' will rebuild everything.
        all_sections=['index', 'mappings', 'media', 'states', 'localizations', 'treeleaves']
    """
    to_process=[]
    all_sections=['index', 'mappings', 'media', 'states', 'localizations', 'treeleaves']
    if type(sections) == str:
        if sections == 'all':
            to_process=all_sections
        elif sections in all_sections:
            to_process.append(sections)
        else:
            print(f"ERROR: Unknown section {sections}")
            return
    elif type(sections) == list:
        to_process.extend(sections)

    if 'index' in to_process:
        # Create indices
        logger.info("Building index...")
        TatorSearch().create_index(project_number)

    if 'mappings' in to_process:
        # Create mappings
        logger.info("Building mappings...")
        for attribute_type in progressbar(list(AttributeTypeBase.objects.filter(project=project_number))):
            TatorSearch().create_mapping(attribute_type)

    class DeferredCall:
        def __init__(self, elements):
            self._elements = elements
        def __call__(self):
            for entity in self._elements:
                for doc in TatorSearch().build_document(entity, mode):
                    yield doc
    elements = []
    if 'media' in to_process:
        # Create media documents
        logger.info("Building media documents...")
        elements.extend(list(EntityMediaBase.objects.filter(project=project_number)))

    if 'localizations' in to_process:
        logger.info("Building localization documents")
        elements.extend(list(EntityLocalizationBase.objects.filter(project=project_number)))

    if 'states' in to_process:
        # Create state documents
        logger.info("Building state documents...")
        elements.extend(list(EntityState.objects.filter(project=project_number)))

    if 'treeleaves' in to_process:
        # Create treeleaf documents
        logger.info("Building tree leaf documents...")
        elements.extend(list(TreeLeaf.objects.filter(project=project_number)))

    batch_size = 2000
    count = 0
    bar = ProgressBar(redirect_stderr=True, redirect_stdout=True)
    dc = DeferredCall(elements)
    total = len(elements)
    bar.start(max_value=total)
    for ok, result in streaming_bulk(TatorSearch().es, dc(),chunk_size=batch_size, raise_on_error=False):
        count += 1
        action, result = result.popitem()
        if not ok:
            print(f"Failed to {action} document! {result}")
        bar.update(count)

def swapLatLon():
    """ Swaps lat/lon stored in geoposition attributes.
    """
    logger.info("Building entity list...")
    entities = []
    for attribute_type in progressbar(list(AttributeTypeGeoposition.objects.all())):
        entities = list(EntityBase.objects.filter(meta=attribute_type.applies_to))
        for entity in progressbar(entities):
            attr = attribute_type.name
            if attr in entity.attributes:
                entity.attributes[attr] = entity.attributes[attr][::-1]
                entity.save()
    logger.info("Updating entities...")

<<<<<<< HEAD
def makeDefaultVersion(project_number):
    """ Creates a default version for a project and sets all localizations
        and states to that version. Meant for usage on projects that were
        not previously using versions.
    """
    project = Project.objects.get(pk=project_number)
    version = Version.objects.filter(project=project, number=0)
    if version.exists():
        version = version[0]
    else:
        version = make_default_version(project)
    logger.info("Updating localizations...")
    EntityLocalizationBase.objects.filter(project=project).update({'version': version})
    logger.info("Updating states...")
    EntityState.objects.filter(project=project).update({'version': version})
=======
def associateExtractions(project, section_names):
    if type(section_names) == str:
        section_names=[section_names]
    for section_name in section_names:
        videos = EntityMediaVideo.objects.filter(attributes__contains={"tator_user_sections": section_name}).filter(project=project)
        events = FrameAssociation.objects.filter(media__in=videos)
        for video in progressbar(videos):
            events = FrameAssociation.objects.filter(media__in=[video.id])
            for event in events:
                extracted_name = f"{video.id}_{video.name}_{event.frame}.png"
                image = EntityMediaImage.objects.filter(project=project,
                                                    name=extracted_name)
                if image.count() == 1:
                    event.extracted = image[0]
                    event.save()
                else:
                    print(f"Couldn't find {extracted_name}")
>>>>>>> fb8981aa
<|MERGE_RESOLUTION|>--- conflicted
+++ resolved
@@ -316,7 +316,6 @@
                 entity.save()
     logger.info("Updating entities...")
 
-<<<<<<< HEAD
 def makeDefaultVersion(project_number):
     """ Creates a default version for a project and sets all localizations
         and states to that version. Meant for usage on projects that were
@@ -332,7 +331,7 @@
     EntityLocalizationBase.objects.filter(project=project).update({'version': version})
     logger.info("Updating states...")
     EntityState.objects.filter(project=project).update({'version': version})
-=======
+
 def associateExtractions(project, section_names):
     if type(section_names) == str:
         section_names=[section_names]
@@ -349,5 +348,4 @@
                     event.extracted = image[0]
                     event.save()
                 else:
-                    print(f"Couldn't find {extracted_name}")
->>>>>>> fb8981aa
+                    print(f"Couldn't find {extracted_name}")