from django.http import Http404
from django.shortcuts import get_object_or_404
from django.utils.http import urlencode
from django.db.models import Count
from django.db.models import Case
from django.db.models import When
from django.db.models.functions import Cast
from django.db.models.expressions import Subquery,OuterRef,Func
from django.db.models import Q
from django.db.models import F
from django.conf import settings
from django.db import connection

import os
import shutil
import datetime
import copy
from dateutil.parser import parse as dateutil_parse
from polymorphic.managers import PolymorphicQuerySet
from django.core.exceptions import ObjectDoesNotExist
from urllib import parse as urllib_parse

from rest_framework.compat import coreschema,coreapi
from rest_framework.generics import ListAPIView
from rest_framework.generics import ListCreateAPIView
from rest_framework.generics import RetrieveUpdateDestroyAPIView
from rest_framework.generics import RetrieveUpdateAPIView
from rest_framework.response import Response
from rest_framework.reverse import reverse
from rest_framework.schemas import AutoSchema
from rest_framework.views import APIView
from rest_framework import status
from rest_framework.exceptions import *
from rest_framework.permissions import BasePermission
from rest_framework.permissions import SAFE_METHODS

from .models import Permission
from .models import AttributeTypeBase
from .models import AttributeTypeBool
from .models import AttributeTypeInt
from .models import AttributeTypeFloat
from .models import AttributeTypeEnum
from .models import AttributeTypeString
from .models import AttributeTypeDatetime
from .models import AttributeTypeGeoposition
from .models import EntityBase
from .models import EntityLocalizationBase
from .models import EntityLocalizationDot
from .models import EntityLocalizationLine
from .models import EntityLocalizationBox
from .models import EntityMediaBase
from .models import EntityMediaImage
from .models import EntityMediaVideo
from .models import EntityState
from .models import EntityTypeBase
from .models import EntityTypeLocalizationBase
from .models import EntityTypeLocalizationDot
from .models import EntityTypeLocalizationLine
from .models import EntityTypeLocalizationBox
from .models import EntityTypeMediaBase
from .models import EntityTypeMediaVideo
from .models import EntityTypeMediaImage
from .models import EntityTypeState
from .models import EntityTypeTreeLeaf
from .models import EntityTypeMediaVideo
from .models import type_to_obj
from .models import TreeLeaf
from .models import Algorithm
from .models import Permission
from .models import Membership
from .models import Project
from .models import AnalysisBase
from .models import AnalysisCount
from .models import User
from .models import Version
from .models import InterpolationMethods
from rest_framework.authtoken.models import Token
from django.contrib.auth.models import AnonymousUser

#Association Types
from .models import MediaAssociation
from .models import FrameAssociation
from .models import LocalizationAssociation

from .serializers import EntityLocalizationDotSerializer
from .serializers import EntityLocalizationLineSerializer
from .serializers import EntityLocalizationBoxSerializer
from .serializers import EntityLocalizationSerializer
from .serializers import FastEntityLocalizationSerializer
from .serializers import EntityMediaSerializer
from .serializers import EntityStateSerializer
from .serializers import EntityStateFrameSerializer
from .serializers import EntityStateLocalizationSerializer
from .serializers import EntityTypeMediaSerializer
from .serializers import EntityTypeLocalizationAttrSerializer
from .serializers import EntityTypeMediaAttrSerializer
from .serializers import EntityTypeStateSerializer
from .serializers import EntityTypeStateAttrSerializer
from .serializers import EntityTypeTreeLeafAttrSerializer
from .serializers import TreeLeafSerializer
from .serializers import AlgorithmSerializer
from .serializers import LocalizationAssociationSerializer
from .serializers import FrameAssociationSerializer
from .serializers import MembershipSerializer
from .serializers import ProjectSerializer
from .serializers import AnalysisSerializer
from .serializers import UserSerializerBasic
from .serializers import VersionSerializer

from .consumers import ProgressProducer

from .notify import Notify

from .search import TatorSearch
from .kube import TatorTranscode
from .kube import TatorAlgorithm

from django.contrib.gis.db.models import BooleanField
from django.contrib.gis.db.models import IntegerField
from django.contrib.gis.db.models import FloatField
from django.contrib.gis.db.models import CharField
from django.contrib.gis.db.models import DateTimeField
from django.contrib.gis.db.models import PointField
from django.contrib.gis.geos import Point
from django.contrib.gis.measure import D as GisDistance
from django.db.models.expressions import RawSQL
from django.db.models.expressions import ExpressionWrapper
from django.contrib.postgres.aggregates import ArrayAgg

from channels.layers import get_channel_layer
from asgiref.sync import async_to_sync

import json
import logging
import time
import traceback
from uuid import uuid1
from collections import defaultdict
import slack
from PIL import Image

logger = logging.getLogger(__name__)

# Separator for key value pairs in attribute queries
kv_separator = '::'

class Array(Subquery):
    """ Class to expose ARRAY SQL function to ORM """
    template = 'ARRAY(%(subquery)s)'

def reverse_queryArgs(viewname, kwargs=None, queryargs=None):
    """
    Regular reverse doesn't handle query args
    """
    url = reverse(viewname, kwargs=kwargs)
    if queryargs:
        return '{}?{}'.format(url, urlencode(queryargs))
    else:
        return url

def convert_attribute(attr_type, attr_val):
    """Attempts to convert an attribute to its expected datatype. Raises an
       exception if conversion fails.
    """
    # Verify that attribute value is convertible.
    val = None
    if isinstance(attr_type, AttributeTypeBool):
        if isinstance(attr_val, bool):
            val = attr_val
        elif attr_val.lower() == 'false':
            val = False
        elif attr_val.lower() == 'true':
            val = True
        else:
            raise Exception(f"Invalid attribute value {attr_val} for boolean attribute {attr_type.name}")
    elif isinstance(attr_type, AttributeTypeInt):
        try:
            val = int(attr_val)
        except:
            raise Exception(f"Invalid attribute value {attr_val} for integer attribute {attr_type.name}")
    elif isinstance(attr_type, AttributeTypeFloat):
        try:
            val = float(attr_val)
        except:
            raise Exception(f"Invalid attribute value {attr_val} for float attribute {attr_type.name}")
    elif isinstance(attr_type, AttributeTypeEnum):
        if attr_val in attr_type.choices:
            val = attr_val
        else:
            raise Exception(f"Invalid attribute value {attr_val} for enum attribute {attr_type.name}. Valid choices are: {attr_type.choices}.")
    elif isinstance(attr_type, AttributeTypeString):
        val = attr_val
    elif isinstance(attr_type, AttributeTypeDatetime):
        try:
            val = dateutil_parse(attr_val)
        except:
            raise Exception(f"Invalid attribute value {attr_val} for datetime attribute {attr_type.name}")
    elif isinstance(attr_type, AttributeTypeGeoposition):
        try:
            if isinstance(attr_val, list):
                lon, lat = attr_val
            else:
                lat, lon = attr_val.split('_')
        except:
            raise Exception(f"Invalid lat/lon string {val} for geoposition attribute {attr_type.name}, should be two values separated by underscore")
        try:
            lat = float(lat)
        except:
            raise Exception(f"Invalid latitude string {val} for geoposition attribute {attr_type.name}, must be convertible to float.")
        try:
            lon = float(lon)
        except:
            raise Exception(f"Invalid longitude string {val} for geoposition attribute {attr_type.name}, must be convertible to float.")
        if (lat > 90.0) or (lat < -90.0):
            raise Exception(f"Invalid latitude string {val} for geoposition attribute {attr_type.name}, must be in range (-90.0, 90.0).")
        if (lon > 180.0) or (lon < -180.0):
            raise Exception(f"Invalid longitude string {val} for geoposition attribute {attr_type.name}, must be in range (-180.0, 180.0).")
        val = Point(lon, lat) # Lon goes first in postgis
    return val

def extract_attribute(kv_pair, meta, filter_op):
    """Parses a key/value pair and finds the attribute type associated with
       the attribute name.
    """
    vals = kv_pair.split(kv_separator)
    attr_name = vals.pop(0)

    # If we are checking for non-existence of attribute,
    if filter_op == 'attribute_null':
        attr_type = AttributeTypeBool(name=attr_name)
        typeOk = True
        meta = 'dummy'
    else:

        # If meta is none, we treat this as a string/enum type.
        attr_type = attr_name
        if meta is not None:
            attr_type_qs = AttributeTypeBase.objects.filter(
                name=attr_name).filter(applies_to=meta)
            if attr_type_qs.count() != 1:
                raise Exception(f"Invalid attribute {attr_name} for entity type {meta.name}")
            attr_type = attr_type_qs[0]

        # Do we want to convert this type based on the filter op?
        typeOk = isinstance(attr_type, AttributeFilterMixin.allowed_types[filter_op])

    def check_length(v, length):
        if len(v) < length:
            raise Exception(f"Invalid filter param {kv_pair} for attribute {attr_name}!")

    # Type is geopos and the filter op is appropriate.
    if typeOk and isinstance(attr_type, AttributeTypeGeoposition):
        check_length(vals, 3)
        distance_km, lat, lon = vals
        point = convert_attribute(attr_type, f"{vals[1]}_{vals[2]}")
        filter_value = (convert_attribute(attr_type, f"{vals[1]}_{vals[2]}"),
                        GisDistance(km=float(distance_km)))
    elif not typeOk:
        raise Exception(f"Invalid attribute {attr_name} has incompatible type {type(attr_type)} for operation {filter_op}")
    # We don't have a type, don't have a type suited to this filter op, or
    # the type is string/enum.
    elif (meta is None) or (not typeOk) or isinstance(attr_type, (AttributeTypeString, AttributeTypeEnum)):
        check_length(vals, 1)
        filter_value = vals[0]
        attr_type = attr_name # We are skipping annotation
    else:
        check_length(vals, 1)
        filter_value = convert_attribute(attr_type, vals[0])

    # If attribute null, convert attribute type back to string.
    if filter_op == 'attribute_null':
        attr_type = attr_name

    return filter_value, attr_type, typeOk

class BadQuery(APIException):
    status_code=403
    default_detail="A bad query argument was supplied to the service."
    default_code="bad_query"


def computeRequiredFields(typeObj):
    """Given an entity type object, compute the required fields to construct a new entity object,
       returns a tuple where the first are the required 1st order fields, and the 2nd are attributes. """
    newObjType=type_to_obj(type(typeObj))

    datafields={}
    for field in newObjType._meta.get_fields(include_parents=False):
        if not field.is_relation and not field.blank:
            datafields[field.name] = field.description

    attributes={}
    attributeTypes=AttributeTypeBase.objects.filter(applies_to=typeObj)
    for column in attributeTypes:
        attributes[str(column)] = column.description

    return (datafields, attributes, attributeTypes)

def annotate_attribute(qs, attr_type):
    """Does type conversion of attributes in a queryset, adding a field
       'attr_value' that can be used for filtering.
    """
    if isinstance(attr_type, (AttributeTypeString, AttributeTypeEnum)):
        raise Exception("Cannot call annotate on strings/enums!")
    attr_name = attr_type.name
    annotation_name = attr_type.name + 'annotation'

    # If the annotation has been done already, don't do it again.
    if qs.count() > 0:
        if hasattr(qs[0], annotation_name):
            return (qs, annotation_name)

    # Create a dict with the new field.
    if isinstance(attr_type, AttributeTypeBool):
        new_field = {
            annotation_name: ExpressionWrapper(RawSQL(
                "(main_entitybase.attributes->>'" +
                attr_name + "')::bool", []
            ), output_field=BooleanField())
        }
    elif isinstance(attr_type, AttributeTypeInt):
        new_field = {
            annotation_name: ExpressionWrapper(RawSQL(
                "(main_entitybase.attributes->>'" +
                attr_name + "')::int", []
            ), output_field=IntegerField())
        }
    elif isinstance(attr_type, AttributeTypeFloat):
        new_field = {
            annotation_name: ExpressionWrapper(RawSQL(
                "(main_entitybase.attributes->>'" +
                attr_name + "')::float", []
            ), output_field=FloatField())
        }
    elif isinstance(attr_type, AttributeTypeDatetime):
        new_field = {
            annotation_name: ExpressionWrapper(RawSQL(
                "to_timestamp((main_entitybase.attributes->>'" +
                attr_name + "'), 'YYYY-MM-DD HH24:MI:SS.US')", []
            ), output_field=DateTimeField())
        }
    elif isinstance(attr_type, AttributeTypeGeoposition):
        query_str = ("ST_PointFromText('POINT(' || " +
            "(main_entitybase.attributes#>>'{" + attr_name + ",0}') || " +
            "' ' || " +
            "(main_entitybase.attributes#>>'{" + attr_name + ",1}') || " +
            "')')"
        )
        new_field = {
            annotation_name: ExpressionWrapper(
                RawSQL(query_str, []),
                output_field=PointField()
            )
        }
    qs = qs.annotate(**new_field)
    return (qs, annotation_name)

def ids_by_attribute(qs, attr_name):
    field = 'attributes__' + attr_name
    out = qs.values(field).order_by(field).annotate(ids=ArrayAgg('id', ordering='name'))
    return {item[field]:item['ids'] for item in out}

def count_by_attribute(qs, attr_name):
    field = 'attributes__' + attr_name
    out = qs.values(field).order_by(field).annotate(attr_count=Count(field))
    return {item[field]:item['attr_count'] for item in out}

def validate_attributes(request, obj):
    """Validates attributes by looking up attribute type and attempting
       a type conversion.
    """
    attributes = request.data.get("attributes", None)
    if attributes:
        for attr_name in attributes:
            if attr_name == 'tator_user_sections':
                # This is a built-in attribute used for organizing media sections.
                continue
            attr_type_qs = AttributeTypeBase.objects.filter(
                name=attr_name).filter(applies_to=obj.meta)
            if attr_type_qs.count() != 1:
                raise Exception(f"Invalid attribute {attr_name} for entity type {obj.meta.name}")
            attr_type = attr_type_qs[0]
            convert_attribute(attr_type, attributes[attr_name])
    return attributes

def patch_attributes(new_attrs, obj):
    """Updates attribute values.
    Ignored if new_attrs is None
    """
    if new_attrs:
        if obj.attributes is None:
            obj.attributes = new_attrs
        else:
            for attr_name in new_attrs:
                obj.attributes[attr_name] = new_attrs[attr_name]
        # TODO We shouldn't save here (in higher order function instead)
        obj.save()

class ReplaceValue(Func):
    function = 'jsonb_set'
    template = "%(function)s(%(expressions)s, '{\"%(keyname)s\"}','%(new_value)s', %(create_missing)s)"
    arity = 1

    def __init__(
        self, expression: str, keyname: str, new_value: str,
        create_missing: bool=False, **extra,
    ):
        super().__init__(
            expression,
            keyname=keyname,
            new_value=new_value,
            create_missing='true' if create_missing else 'false',
            **extra,
        )

def bulk_patch_attributes(new_attrs, qs):
    """Updates attribute values.
    """
    for key in new_attrs:
        if isinstance(new_attrs[key], str):
            val = f"\"{new_attrs[key]}\""
        elif isinstance(new_attrs[key], bool):
            val = f"{str(new_attrs[key]).lower()}"
        else:
            val = new_attrs[key]
        qs.update(attributes=ReplaceValue(
            'attributes',
            keyname=key,
            new_value=val,
            create_missing=True,
        ))

def paginate(query_params, queryset):
    start = query_params.get('start', None)
    stop = query_params.get('stop', None)
    qs = queryset
    if start is None and stop is not None:
        stop = int(stop)
        qs = queryset[:stop]
    elif start is not None and stop is None:
        start = int(start)
        qs = queryset[start:]
    elif start is not None and stop is not None:
        start = int(start)
        stop = int(stop)
        qs = queryset[start:stop]
    return qs

class ProjectPermissionBase(BasePermission):
    """Base class for requiring project permissions.
    """
    def has_permission(self, request, view):
        # Get the project from the URL parameters
        if 'project' in view.kwargs:
            project_id = view.kwargs['project']
            project = get_object_or_404(Project, pk=int(project_id))
        elif 'pk' in view.kwargs:
            pk = view.kwargs['pk']
            obj = get_object_or_404(view.get_queryset(), pk=pk)
            project = self._project_from_object(obj)
        elif 'run_uid' in view.kwargs:
            uid = view.kwargs['run_uid']
            project = TatorTranscode().find_project(f"uid={uid}")
            if not project:
                qs = Job.objects.filter(run_uid=uid)
                if not qs.exists():
                    raise Http404
                project = self._project_from_object(qs[0])
            if not project:
                for alg in Algorithm.objects.all():
                    project = TatorAlgorithm(alg).find_project(f"uid={uid}")
        elif 'group_id' in view.kwargs:
            uid = view.kwargs['group_id']
            project = TatorTranscode().find_project(f"gid={uid}")
            if not project:
                qs = Job.objects.filter(group_id=uid)
                if not qs.exists():
                    raise Http404
                project = self._project_from_object(qs[0])
            if not project:
                for alg in Algorithm.objects.all():
                    project = TatorAlgorithm(alg).find_project(f"gid={uid}")
        return self._validate_project(request, project)

    def has_object_permission(self, request, view, obj):
        # Get the project from the object
        project = self._project_from_object(obj)
        return self._validate_project(request, project)

    def _project_from_object(self, obj):
        project=None
        if hasattr(obj, 'project'):
            project = obj.project
        # Object is a project
        elif isinstance(obj, Project):
            project = obj
        elif isinstance(obj, FrameAssociation) or isinstance(obj, LocalizationAssociation):
            project = None
            try:
                parent = EntityState.objects.get(association=obj)
                project = parent.project
            except:
                pass
        return project

    def _validate_project(self, request, project):
        granted = True

        if isinstance(request.user, AnonymousUser):
            granted = False
        else:
            # Find membership for this user and project
            membership = Membership.objects.filter(
                user=request.user,
                project=project
            )

            # If user is not part of project, deny access
            if membership.count() == 0:
                granted = False
            else:
                # If user has insufficient permission, deny access
                permission = membership[0].permission
                insufficient = permission in self.insufficient_permissions
                is_edit = request.method not in SAFE_METHODS
                if is_edit and insufficient:
                    granted = False
        return granted

class ProjectViewOnlyPermission(ProjectPermissionBase):
    """Checks whether a user has view only access to a project. This
       is just to check whether a user is a member of a project.
    """
    message = "Not a member of this project."
    insufficient_permissions = []

class ProjectEditPermission(ProjectPermissionBase):
    """Checks whether a user has edit access to a project.
    """
    message = "Insufficient permission to modify this project."
    insufficient_permissions = [Permission.VIEW_ONLY]

class ProjectTransferPermission(ProjectPermissionBase):
    """Checks whether a user has transfer access to a project.
    """
    message = "Insufficient permission to transfer media within this project."
    insufficient_permissions = [Permission.VIEW_ONLY, Permission.CAN_EDIT]

class ProjectExecutePermission(ProjectPermissionBase):
    """Checks whether a user has execute access to a project.
    """
    message = "Insufficient permission to execute within this project."
    insufficient_permissions = [
        Permission.VIEW_ONLY,
        Permission.CAN_EDIT,
        Permission.CAN_TRANSFER,
    ]

class ProjectFullControlPermission(ProjectPermissionBase):
    """Checks if user has full control over a project.
    """
    message = "Insufficient permission to edit project settings."
    insufficient_permissions = [
        Permission.VIEW_ONLY,
        Permission.CAN_EDIT,
        Permission.CAN_TRANSFER,
        Permission.CAN_EXECUTE,
    ]

class ProjectOwnerPermission(BasePermission):
    """Checks if a user owns a project.
    """
    message = "Only project owners may delete a project."

    def has_object_permission(self, request, view, obj):
        granted = True
        is_delete = request.method == 'DELETE'
        is_owner = request.user == obj.creator
        if is_delete and not is_owner:
            granted = False
        return granted

class AttributeFilterSchemaMixin:
    """Defines attribute filtering schema.
    """
    def attribute_fields(self):
        """Returns manual fields for attribute filtering.
        """
        return [
            coreapi.Field(name='attribute',
                          required=False,
                          location='query',
                          schema=coreschema.String(description='key::value,[key1::value1]')),
            coreapi.Field(name='attribute_lt',
                          required=False,
                          location='query',
                          schema=coreschema.String(description='key::value,[key1::value1]')),
            coreapi.Field(name='attribute_lte',
                          required=False,
                          location='query',
                          schema=coreschema.String(description='key::value,[key1::value1]')),
            coreapi.Field(name='attribute_gt',
                          required=False,
                          location='query',
                          schema=coreschema.String(description='key::value,[key1::value1]')),
            coreapi.Field(name='attribute_gte',
                          required=False,
                          location='query',
                          schema=coreschema.String(description='key::value,[key1::value1]')),
            coreapi.Field(name='attribute_contains',
                          required=False,
                          location='query',
                          schema=coreschema.String(description='key::value,[key1::value1]')),
            coreapi.Field(name='attribute_distance',
                          required=False,
                          location='query',
                          schema=coreschema.String(description='key::distance_km::lat::lon,[key1::distance_km1::lat1::lon1]')),
        ]

class AttributeFilterMixin:
    """Provides functions for filtering lists by attribute.
    """
    allowed_types = {
        'attribute_eq': (AttributeTypeBool, AttributeTypeInt, AttributeTypeFloat,
            AttributeTypeDatetime, AttributeTypeEnum, AttributeTypeString, str),
        'attribute_lt': (AttributeTypeInt, AttributeTypeFloat, AttributeTypeDatetime),
        'attribute_lte': (AttributeTypeInt, AttributeTypeFloat, AttributeTypeDatetime),
        'attribute_gt': (AttributeTypeInt, AttributeTypeFloat, AttributeTypeDatetime),
        'attribute_gte': (AttributeTypeInt, AttributeTypeFloat, AttributeTypeDatetime),
        'attribute_contains': (AttributeTypeEnum, AttributeTypeString),
        'attribute_distance': (AttributeTypeGeoposition,),
        'attribute_null': (AttributeTypeBool, AttributeTypeInt, AttributeTypeFloat, AttributeTypeEnum,
            AttributeTypeString, AttributeTypeDatetime, AttributeTypeGeoposition,),
    }
    operator_suffixes = {
        'attribute_eq': '',
        'attribute_lt': '__lt',
        'attribute_lte': '__lte',
        'attribute_gt': '__gt',
        'attribute_gte': '__gte',
        'attribute_contains': '__icontains',
        'attribute_distance': '__distance_lte',
        'attribute_null': '__isnull',
    }

    def validate_attribute_filter(self, query_params):
        """Validates attribute related parts of request, should be called
           from a try block. Sets elasticsearch body.
        """

        # Grab the query parameters.
        self.attr_filter_params = {
            'attribute_eq': query_params.get('attribute', None),
            'attribute_lt': query_params.get('attribute_lt', None),
            'attribute_lte': query_params.get('attribute_lte', None),
            'attribute_gt': query_params.get('attribute_gt', None),
            'attribute_gte': query_params.get('attribute_gte', None),
            'attribute_contains': query_params.get('attribute_contains', None),
            'attribute_distance': query_params.get('attribute_distance', None),
            'attribute_null': query_params.get('attribute_null', None),
        }
        self.meta = None

        # Check if type required for this query.
        requiresType = any([
            (attr not in ['attribute_eq', 'attribute_contains', 'attribute_null']) and
            (self.attr_filter_params[attr] is not None)
            for attr in self.attr_filter_params
        ])

        meta_id = query_params.get('type', None)
        if meta_id is None:
            if requiresType:
                raise Exception("Parameter 'type' is required for numerical attribute filtering!")
        else:
            self.meta = get_object_or_404(EntityTypeBase, pk=meta_id)
        # Iterate through filter params and extract pairs of attribute type
        # and filter value.
        self.filter_type_and_vals = []
        for filter_op in self.attr_filter_params:
            if self.attr_filter_params[filter_op] != None:
                for kv_pair in self.attr_filter_params[filter_op].split(","):
                    # Check if we should use type for this filter op.
                    filter_value, attr_type, typeOk = extract_attribute(kv_pair, self.meta, filter_op)
                    if requiresType and not typeOk:
                        raise Exception(f"Invalid operator {filter_op} on attribute {attr_type}")
                    self.filter_type_and_vals.append((attr_type, filter_value, filter_op))
        # Check for operations on the data.
        self.operation = query_params.get('operation', None)

    def filter_by_attribute(self, qs):
        """Filters objects of the specified type by attribute.
        """
        # Assuming validate has been called, if no attribute parameters
        # were passed then return the input queryset.
        if not hasattr(self, 'filter_type_and_vals'):
            return qs
        if self.filter_type_and_vals == []:
            return qs

        # Apply the filters.
        for attr_type, filter_value, filter_op in self.filter_type_and_vals:
            suffix = AttributeFilterMixin.operator_suffixes[filter_op]
            if isinstance(attr_type, str):
                annotation_name = 'attributes__' + attr_type
            else:
                qs, annotation_name = annotate_attribute(qs, attr_type)
            qs = qs.filter(**{annotation_name + suffix: filter_value})
        return qs

    def patch(self, request, **kwargs):
        response = Response({})
        try:
            self.validate_attribute_filter(request.query_params)
            qs = self.get_queryset()
            if qs.count() > 0:
                new_attrs = validate_attributes(request, qs[0])
                bulk_patch_attributes(new_attrs, qs)
            response=Response({'message': 'Attribute patch successful!'},
                              status=status.HTTP_200_OK)
        except ObjectDoesNotExist as dne:
            response=Response({'message' : str(dne)},
                              status=status.HTTP_404_NOT_FOUND)
        except Exception as e:
            response=Response({'message' : str(e),
                               'details': traceback.format_exc()}, status=status.HTTP_400_BAD_REQUEST)
        finally:
            return response;

    def delete(self, request, **kwargs):
        response = Response({})
        try:
            self.validate_attribute_filter(request.query_params)
            qs = list(self.get_queryset())
            types = set(map(lambda x: type(x), qs))
            ids = list(map(lambda x: x.id, list(qs)))
            for entity_type in types:
                # Go through each unique type
                qs = entity_type.objects.filter(pk__in=ids)
                qs.delete()
            response=Response({'message': 'Batch delete successful!'},
                              status=status.HTTP_204_NO_CONTENT)
        except ObjectDoesNotExist as dne:
            response=Response({'message' : str(dne)},
                              status=status.HTTP_404_NOT_FOUND)
        except Exception as e:
            response=Response({'message' : str(e),
                               'details': traceback.format_exc()}, status=status.HTTP_400_BAD_REQUEST)
        finally:
            return response;

<<<<<<< HEAD
class LocalizationListSchema(AutoSchema, AttributeFilterSchemaMixin):
    def get_manual_fields(self, path, method):
        manual_fields = super().get_manual_fields(path,method)
        getOnly_fields = []
        postOnly_fields = []

        manual_fields += [
            coreapi.Field(
                name='project',
                required=True,
                location='path',
                schema=coreschema.String(description='A unique integer identifying a project')
            ),
        ]

        if (method=='GET'):
            getOnly_fields = [
                coreapi.Field(name='media_id',
                              required=False,
                              location='query',
                              schema=coreschema.String(description='A unique integer value identifying a media_element')),
                coreapi.Field(name='type',
                              required=False,
                              location='query',
                              schema=coreschema.String(description='A unique integer value identifying a LocalizationType')),
            ] + self.attribute_fields()
        if (method=='POST'):
             postOnly_fields = [
                coreapi.Field(name='media_id',
                              required=True,
                              location='body',
                              schema=coreschema.String(description='A unique integer value identifying a media_element')),
                coreapi.Field(name='type',
                              required=True,
                              location='body',
                              schema=coreschema.String(description='A unique integer value identifying a LocalizationType')),
                coreapi.Field(name='<details>',
                              required=False,
                              location='body',
                              schema=coreschema.String(description='Various depending on `type`. See `/EntityTypeSchema` service.')),
                coreapi.Field(name='operation',
                              required=False,
                              location='query',
                              schema=coreschema.String(description='Operation to perform on the query. Valid values are:\ncount: Return the number of elements\nattribute_count: Return count split by a given attribute name')),

            ]

        return manual_fields + getOnly_fields + postOnly_fields + self.attribute_fields()

class LocalizationList(APIView, AttributeFilterMixin):
    """
    Endpoint for getting + adding localizations

    Example:

    #all types all videos
    GET /localizations

    #only lines for media_id=3 of type 1
    GET /localizations?type=1&media=id=3

    """
    serializer_class = EntityLocalizationSerializer
    schema=LocalizationListSchema()
    permission_classes = [ProjectEditPermission]

    def get_queryset(self):
        mediaId=self.request.query_params.get('media_id', None)
        filterType=self.request.query_params.get('type', None)
        attribute=self.request.query_params.get('attribute', None)
        # Figure out what object we are dealing with
        obj=EntityLocalizationBase
        if filterType != None:
            typeObj=EntityTypeLocalizationBase.objects.get(pk=filterType)
            if type(typeObj) == EntityTypeLocalizationBox:
                obj=EntityLocalizationBox
            elif type(typeObj) == EntityTypeLocalizationLine:
                obj=EntityLocalizationLine
            elif type(typeObj) == EntityTypeLocalizationDot:
                obj=EntityLocalizationDot
            else:
                raise Exception('Unknown localization type')
        else:
            raise Exception('Missing type parameter!')

        if mediaId != None:
            queryset = obj.objects.filter(media=mediaId)
        else:
            queryset = obj.objects.filter(project=self.kwargs['project'])

        if filterType != None:
            queryset = queryset.filter(meta=filterType)

        queryset = self.filter_by_attribute(queryset)

        return queryset

    def get(self, request, format=None, **kwargs):
        try:
            mediaId = request.query_params.get('media_id', None)

            if mediaId is not None:
                media_el = EntityMediaBase.objects.get(pk=mediaId)
                if media_el.project.id != self.kwargs['project']:
                    raise Exception('Media ID not in project')

            entityType = request.query_params.get('type', None)
            self.validate_attribute_filter(request.query_params)
            self.request=request
            before=time.time()
            qs=self.get_queryset()
            if self.operation:
                if self.operation == 'count':
                    responseData = {'count': qs.count()}
                elif self.operation.startswith('attribute_count'):
                    _, attr_name = self.operation.split('::')
                    responseData = count_by_attribute(qs, attr_name)
                else:
                    raise Exception('Invalid operation parameter!')
            else:
                responseData=FastEntityLocalizationSerializer(qs)
                if request.accepted_renderer.format != 'csv':
                    responseData = paginate(self.request.query_params, responseData)
                else:
                    # CSV creation requires a bit more
                    user_ids=list(qs.values('user').distinct().values_list('user', flat=True))
                    users=list(User.objects.filter(id__in=user_ids).values('id','email'))
                    email_dict={}
                    for user in users:
                        email_dict[user['id']] = user['email']

                    media_ids=list(qs.values('media').distinct().values_list('media', flat=True))
                    medias=list(EntityMediaBase.objects.filter(id__in=media_ids).values('id','name'))
                    filename_dict={}
                    for media in medias:
                        filename_dict[media['id']] = media['name']

                    filter_type=self.request.query_params.get('type', None)
                    type_obj=EntityTypeLocalizationBase.objects.get(pk=filter_type)
                    for element in responseData:
                        del element['meta']

                        oldAttributes = element['attributes']
                        del element['attributes']
                        element.update(oldAttributes)

                        user_id = element['user']
                        media_id = element['media']

                        element['user'] = email_dict[user_id]
                        element['media'] = filename_dict[media_id]

                    responseData = responseData
            after=time.time()
        except Exception as e:
            response=Response({'message' : str(e),
                               'details': traceback.format_exc()}, status=status.HTTP_400_BAD_REQUEST)
            return response;
        return Response(responseData)

    def addNewLocalization(self, reqObject, inhibit_signal):
        media_id=[]

        ## Check for required fields first
        if 'media_id' in reqObject:
            media_id = reqObject['media_id'];
        else:
            raise Exception('Missing required field in request Object "media_id", got={}'.format(reqObject))

        if 'type' in reqObject:
            entityTypeId=reqObject['type']
        else:
            raise Exception('Missing required field in request object "type"')

        entityType = EntityTypeLocalizationBase.objects.get(id=entityTypeId)

        if type(entityType) == EntityTypeMediaVideo:
            if 'frame' not in reqObject:
                raise Exception('Missing required frame identifier')

        mediaElement=EntityMediaBase.objects.get(pk=media_id)

        project=mediaElement.project


        newObjType=type_to_obj(type(entityType))

        requiredFields, reqAttributes, attrTypes=computeRequiredFields(entityType)

        for field in {**requiredFields,**reqAttributes}:
            if field not in reqObject:
                raise Exception('Missing key "{}". Required for = "{}"'.format(field,entityType.name));

        # Build required keys based on object type (box, line, etc.)
        # Query the model object and get the names we look for (x,y,etc.)
        localizationFields={}
        for field in requiredFields:
            localizationFields[field] = reqObject[field]

        attrs={}
        for field, attrType in zip(reqAttributes, attrTypes):
            convert_attribute(attrType, reqObject[field]) # Validates the attribute value
            attrs[field] = reqObject[field];

        # Finally make the object, filling in all the info we've collected
        obj = newObjType(project=project,
                         meta=entityType,
                         media=mediaElement,
                         user=self.request.user,
                         attributes=attrs)

        for field, value in localizationFields.items():
            setattr(obj, field, value)

        if 'frame' in reqObject:
            obj.frame = reqObject['frame']
        else:
            obj.frame = 0

        if 'sequence' in reqObject:
            obj.state = reqObject['state']

        # Set temporary bridge flag for relative coordinates
        obj.relativeCoords=True
        if inhibit_signal:
            obj._inhibit = True
        obj.save()
        return obj
    def post(self, request, format=None, **kwargs):
        response=Response({})

        try:
            entityType=None
            reqObject=request.data;
            many=reqObject.get('many', None)
            obj_ids = []
            ts=TatorSearch()
            if many:
                documents=[]
                for obj in many:
                    new_obj = self.addNewLocalization(obj, True)
                    obj_ids.append(new_obj.id)
                    documents.extend(ts.build_document(new_obj))
                ts.bulk_add_documents(documents)
            else:
                new_obj = self.addNewLocalization(obj, False)
                obj_ids.append(new_obj.id)
            response=Response({'id': obj_ids},
                              status=status.HTTP_201_CREATED)

        except ObjectDoesNotExist as dne:
            response=Response({'message' : str(dne)},
                              status=status.HTTP_404_NOT_FOUND)
        except Exception as e:
            response=Response({'message' : str(e),
                               'details': traceback.format_exc()}, status=status.HTTP_400_BAD_REQUEST)
        finally:
            return response;

=======
>>>>>>> 92080753
class EntityTypeDetailSchema(AutoSchema):
    def get_manual_fields(self, path, method):
        manual_fields = super().get_manual_fields(path,method)
        getOnly_fields = []
        if (method=='GET'):
            getOnly_fields = [
                coreapi.Field(name='type',
                              required=True,
                              location='path',
                              schema=coreschema.String(description='A unique integer value identifying an EntityType'))

            ]

        return manual_fields + getOnly_fields

class EntityTypeSchemaAPI(APIView):
    """ Output required fields for inserting a new object based on an EntityType

    Various REST calls take a '<varies>' argument, which is dependent on what type is being added. This method provides a way to
    interrogate the service providor for what fields are required for a given addition.

    The parameter to this function is the type id (i.e. the EntityTypeState or EntityTypeLocalization*** object that applies to a given
    media type

    """
    schema=EntityTypeDetailSchema()
    permission_classes = [ProjectFullControlPermission]
    def get(self, request, format=None, **kwargs):
        response=Response({})
        try:
            entityType = EntityTypeBase.objects.get(id=self.kwargs['pk'])
            reqFields,reqAttributes,_=computeRequiredFields(entityType)
            allFields={**reqFields, **reqAttributes}
            msg={"name": entityType.name,
                 "description" : entityType.description,
                 "required_fields" : allFields}

            response=Response(msg)
        except ObjectDoesNotExist as dne:
            response=Response({'message' : str(dne)},
                              status=status.HTTP_404_NOT_FOUND)
        except Exception as e:
            response=Response({'message' : str(e),
                               'details': traceback.format_exc()}, status=status.HTTP_400_BAD_REQUEST)
        finally:
            return response;

    def get_queryset(self):
        return EntityTypeBase.objects.all()

class MediaListSchema(AutoSchema, AttributeFilterSchemaMixin):
    def get_manual_fields(self, path, method):
        manual_fields = super().get_manual_fields(path,method)
        getOnly_fields = []
        if (method=='GET'):
            getOnly_fields = [
                coreapi.Field(name='project',
                              required=True,
                              location='path',
                              schema=coreschema.String(description='A unique integer value identifying a "project_id"')),
                coreapi.Field(name='media_id',
                              required=False,
                              location='query',
                              schema=coreschema.String(description='A unique integer value identifying a media_element')),
                coreapi.Field(name='type',
                              required=False,
                              location='query',
                              schema=coreschema.String(description='A unique integer value identifying a MediaType')),
                coreapi.Field(name='name',
                              required=False,
                              location='query',
                              schema=coreschema.String(description='Name of the media to filter on')),
                coreapi.Field(name='search',
                              required=False,
                              location='query',
                              schema=coreschema.String(description='Searches against filename and attributes for matches')),
                coreapi.Field(name='md5',
                              required=False,
                              location='query',
                              schema=coreschema.String(description='MD5 sum of the media file')),
                coreapi.Field(name='operation',
                              required=False,
                              location='query',
                              schema=coreschema.String(description='Operation to perform on the query. Valid values are:\ncount: Return the number of elements')),
            ]
        return manual_fields + getOnly_fields + self.attribute_fields()

def get_attribute_query(query_params, query, bools, project, is_media=True, annotation_bools=[], modified=None):

    # Construct query for media and annotations
    attr_filter_params = {
        'attribute_eq': query_params.get('attribute', None),
        'attribute_lt': query_params.get('attribute_lt', None),
        'attribute_lte': query_params.get('attribute_lte', None),
        'attribute_gt': query_params.get('attribute_gt', None),
        'attribute_gte': query_params.get('attribute_gte', None),
        'attribute_contains': query_params.get('attribute_contains', None),
        'attribute_distance': query_params.get('attribute_distance', None),
        'attribute_null': query_params.get('attribute_null', None),
    }
    project_attrs = Project.objects.get(pk=project).attributetypebase_set.all()
    child_attrs = [attr.name for attr in project_attrs if not isinstance(attr.applies_to, EntityTypeMediaBase)]
    attr_query = {
        'media': {
            'must_not': [],
            'filter': [],
        },
        'annotation': {
            'must_not': [],
            'filter': [],
        },
    }
    for op in attr_filter_params:
        if attr_filter_params[op] is not None:
            for kv_pair in attr_filter_params[op].split(','):
                if op == 'attribute_distance':
                    key, dist_km, lat, lon = kv_pair.split(kv_separator)
                    relation = 'annotation' if key in child_attrs else 'media'
                    attr_query[relation]['filter'].append({
                        'geo_distance': {
                            'distance': f'{dist_km}km',
                            key: {'lat': lat, 'lon': lon},
                        }
                    })
                else:
                    key, val = kv_pair.split(kv_separator)
                    relation = 'annotation' if key in child_attrs else 'media'
                    if op == 'attribute_eq':
                        attr_query[relation]['filter'].append({'match': {key: val}})
                    elif op == 'attribute_lt':
                        attr_query[relation]['filter'].append({'range': {key: {'lt': val}}})
                    elif op == 'attribute_lte':
                        attr_query[relation]['filter'].append({'range': {key: {'lte': val}}})
                    elif op == 'attribute_gt':
                        attr_query[relation]['filter'].append({'range': {key: {'gt': val}}})
                    elif op == 'attribute_gte':
                        attr_query[relation]['filter'].append({'range': {key: {'gte': val}}})
                    elif op == 'attribute_contains':
                        attr_query[relation]['filter'].append({'wildcard': {key: {'value': f'*{val}*'}}})
                    elif op == 'attribute_null':
                        check = {'exists': {'field': key}}
                        if val.lower() == 'false':
                            attr_query[relation]['filter'].append(check)
                        elif val.lower() == 'true':
                            attr_query[relation]['must_not'].append(check)
                        else:
                            raise Exception("Invalid value for attribute_null operation, must be <field>::<value> where <value> is true or false.")

    attr_query['media']['filter'] += bools
    attr_query['annotation']['filter'] += annotation_bools
   
    if is_media:
        # Construct query for media
        has_child = False
        child_query = defaultdict(lambda: defaultdict(lambda: defaultdict(lambda: defaultdict(dict))))

        for key in ['must_not', 'filter']:
            if len(attr_query['annotation'][key]) > 0:
                has_child = True
                child_query['query']['bool'][key] = copy.deepcopy(attr_query['annotation'][key])

        if has_child:
            child_query['type'] = 'annotation'
            attr_query['media']['filter'].append({'has_child': child_query})

        for key in ['must_not', 'filter']:
            if len(attr_query['media'][key]) > 0:
                query['query']['bool'][key] = attr_query['media'][key]

        search = query_params.get('search', None)
        if search != None:
            query['query']['bool']['should'] = [
                {'query_string': {'query': search}},
                {'has_child': {
                        'type': 'annotation',
                        'query': {'query_string': {'query': search}},
                    },
                },
            ]
            query['query']['bool']['minimum_should_match'] = 1
    else:
        # Construct query for annotations
        has_parent = False
        parent_query = defaultdict(lambda: defaultdict(lambda: defaultdict(lambda: defaultdict(dict))))

        for key in ['must_not', 'filter']:
            if len(attr_query['media'][key]) > 0:
                has_parent = True
                parent_query['query']['bool'][key] = copy.deepcopy(attr_query['media'][key])

        if has_parent:
            parent_query['parent_type'] = 'media'
            attr_query['annotation']['filter'].append({'has_parent': parent_query})

        for key in ['must_not', 'filter']:
            if len(attr_query['annotation'][key]) > 0:
                query['query']['bool'][key] = attr_query['annotation'][key]

        search = query_params.get('search', None)
        if search != None:
            query['query']['bool']['should'] = [
                {'query_string': {'query': search}},
                {'has_parent': {
                        'parent_type': 'media',
                        'query': {'query_string': {'query': search}},
                    },
                },
            ]
            query['query']['bool']['minimum_should_match'] = 1

        if modified != None:
            # Get modified + null or not modified + null
            modified_query = [{
                'bool': {
                    'must_not': [{
                        'exists': {'field': '_modified'},
                    }],
                }, 
            }, {
                'match': {
                    '_modified': bool(int(modified)),
                },
            }]
            if search != None:
                query['query']['bool']['should'] += modified_query
                query['query']['bool']['minimum_should_match'] += 1
            else:
                query['query']['bool']['should'] = modified_query
                query['query']['bool']['minimum_should_match'] = 1

    return query

def get_media_queryset(project, query_params, attr_filter):
    """Converts raw media query string into a list of IDs and a count.
    """
    mediaId = query_params.get('media_id', None)
    filterType = query_params.get('type', None)
    name = query_params.get('name', None)
    md5 = query_params.get('md5', None)
    start = query_params.get('start', None)
    stop = query_params.get('stop', None)

    query = defaultdict(lambda: defaultdict(lambda: defaultdict(lambda: defaultdict(dict))))
    query['sort']['_exact_name'] = 'asc'
    bools = [{'bool': {'should': [
        {'match': {'_dtype': 'image'}},
        {'match': {'_dtype': 'video'}},
    ]}}]

    if mediaId != None:
        bools.append({'ids': {'values': mediaId.split(',')}})

    if filterType != None:
        bools.append({'match': {'_meta': {'query': int(filterType)}}})

    if name != None:
        bools.append({'match': {'_exact_name': {'query': name}}})

    if md5 != None:
        bools.append({'match': {'_md5': {'query': md5}}})

    if start != None:
        query['from'] = int(start)

    if start == None and stop != None:
        query['size'] = int(stop)

    if start != None and stop != None:
        query['size'] = int(stop) - int(start)

    query = get_attribute_query(query_params, query, bools, project)

    media_ids, media_count = TatorSearch().search(project, query)

    return media_ids, media_count, query

def query_string_to_media_ids(project_id, url):
    query_params = dict(urllib_parse.parse_qsl(urllib_parse.urlsplit(url).query))
    attribute_filter = AttributeFilterMixin()
    attribute_filter.validate_attribute_filter(query_params)
    media_ids, _, _ = get_media_queryset(project_id, query_params, attribute_filter)
    return media_ids

class MediaPrevAPI(APIView):
    """
    Endpoint for getting previous media in a media list
    """
    permission_classes = [ProjectViewOnlyPermission]

    def get(self, request, *args, **kwargs):
        media_id = kwargs['pk']
        media = EntityMediaBase.objects.get(pk=media_id)
        query = defaultdict(lambda: defaultdict(lambda: defaultdict(lambda: defaultdict(dict))))
        query['sort']['_exact_name'] = 'desc'
        bools = [{'range': {'_exact_name': {'lt': media.name}}}]
        query['size'] = 1

        query = get_attribute_query(request.query_params, query, bools, media.project.pk)

        media_ids, count = TatorSearch().search(media.project.pk, query)
        if count > 0:
            response_data = {'prev': media_ids.pop()}
        else:
            response_data = {'prev': -1}

        return Response(response_data)

    def get_queryset(self):
        return EntityMediaBase.objects.all()

class MediaNextAPI(APIView):
    """
    Endpoint for getting next media in a media list
    """
    permission_classes = [ProjectViewOnlyPermission]

    def get(self, request, *args, **kwargs):
        media_id = kwargs['pk']
        media = EntityMediaBase.objects.get(pk=media_id)
        query = defaultdict(lambda: defaultdict(lambda: defaultdict(lambda: defaultdict(dict))))
        query['sort']['_exact_name'] = 'asc'
        bools = [{'range': {'_exact_name': {'gt': media.name}}}]
        query['size'] = 1

        query = get_attribute_query(request.query_params, query, bools, media.project.pk)

        media_ids, count = TatorSearch().search(media.project.pk, query)
        if count > 0:
            response_data = {'next': media_ids.pop()}
        else:
            response_data = {'next': -1}

        return Response(response_data)

    def get_queryset(self):
        return EntityMediaBase.objects.all()

class MediaSectionsAPI(APIView):
    """
    Endpoint for getting section names and media counts of a project
    """
    permission_classes = [ProjectViewOnlyPermission]

    def get(self, request, *args, **kwargs):
        query = defaultdict(lambda: defaultdict(lambda: defaultdict(lambda: defaultdict(dict))))
        query['aggs']['section_counts']['terms']['field'] = 'tator_user_sections'
        query['aggs']['section_counts']['terms']['size'] = 1000 # Return up to 1000 sections
        query['size'] = 0


        response_data = defaultdict(dict)

        bools = [{'match': {'_dtype': {'query': 'image'}}}]
        query = get_attribute_query(request.query_params, query, bools, kwargs['project'])
        num_images = TatorSearch().search_raw(kwargs['project'], query)
        num_images = num_images['aggregations']['section_counts']['buckets']
        for data in num_images:
            response_data[data['key']]['num_images'] = data['doc_count']

        bools = [{'match': {'_dtype': {'query': 'video'}}}]
        query = get_attribute_query(request.query_params, query, bools, kwargs['project'])
        num_videos = TatorSearch().search_raw(kwargs['project'], query)
        num_videos = num_videos['aggregations']['section_counts']['buckets']
        for data in num_videos:
            response_data[data['key']]['num_videos'] = data['doc_count']

        return Response(response_data)

def delete_polymorphic_qs(qs):
    """Deletes a polymorphic queryset.
    """
    types = set(map(lambda x: type(x), qs))
    ids = list(map(lambda x: x.id, list(qs)))
    for entity_type in types:
        qs = entity_type.objects.filter(pk__in=ids)
        qs.delete()

class SectionAnalysisAPI(APIView):
    """Endpoint for getting section analysis data.
    """
    permission_classes = [ProjectViewOnlyPermission]

    def get(self, request, *args, **kwargs):
        mediaId = request.query_params.get('media_id', None)
        analyses = list(AnalysisCount.objects.filter(project=kwargs['project']))
        response_data = {}
        for analysis in analyses:
            media_query = defaultdict(lambda: defaultdict(lambda: defaultdict(lambda: defaultdict(dict))))
            media_query = get_attribute_query(request.query_params, media_query, [], kwargs['project'])
            query_str = f'{analysis.data_query} AND _meta:{analysis.data_type.pk}'
            if mediaId is not None:
                if not media_query['query']['bool']['filter']:
                    media_query['query']['bool']['filter'] = []
                media_query['query']['bool']['filter'].append(
                    {'ids': {'values': mediaId.split(',')}}
                )
            if analysis.data_type.dtype in ['image', 'video']:
                query = media_query
                if not query['query']['bool']['filter']:
                    query['query']['bool']['filter'] = []
                query['query']['bool']['filter'].append(
                    {'query_string': {'query': query_str}},
                )
            else:
                query = defaultdict(lambda: defaultdict(lambda: defaultdict(lambda: defaultdict(dict))))
                query['query']['bool']['filter'] = []
                if media_query:
                    query['query']['bool']['filter'].append({
                        'has_parent': {
                            'parent_type': 'media',
                            **media_query,
                        }
                    })
                query['query']['bool']['filter'].append({
                    'query_string': {'query': query_str}
                })
            count = TatorSearch().count(kwargs['project'], query)
            response_data[analysis.name] = count
        return Response(response_data)

class EntityMediaListAPI(ListAPIView, AttributeFilterMixin):
    """
    Endpoint for getting lists of media

    Example:

    #all types all videos
    GET /EntityMedias

    #only lines for media_id=3 of type 1
    GET /EntityMedias?type=1&media=id=3

    """
    serializer_class = EntityMediaSerializer
    schema=MediaListSchema()
    permission_classes = [ProjectEditPermission]

    def get(self, request, *args, **kwargs):
        try:
            self.validate_attribute_filter(request.query_params)
            media_ids, media_count, _ = get_media_queryset(
                self.kwargs['project'],
                self.request.query_params,
                self
            )
            if len(media_ids) > 0:
                qs = EntityMediaBase.objects.filter(pk__in=media_ids).order_by('name')
                # We are doing a full query; so we should bypass the ORM and
                # use the SQL cursor directly.
                # TODO: See if we can do this using queryset into a custom serializer instead
                # of naked SQL.
                original_sql,params = qs.query.sql_with_params()
                root_url = request.build_absolute_uri("/").strip("/")
                media_url = request.build_absolute_uri(settings.MEDIA_URL)
                raw_url = request.build_absolute_uri(settings.RAW_ROOT)
                # Modify original sql to have aliases to match JSON output
                original_sql = original_sql.replace('"main_entitybase"."id,"', '"main_entitybase"."id" AS id,',1)
                original_sql = original_sql.replace('"main_entitybase"."polymorphic_ctype_id",', '',1)
                original_sql = original_sql.replace('"main_entitybase"."project_id",', '"main_entitybase"."project_id" AS project,',1)
                original_sql = original_sql.replace('"main_entitybase"."meta_id",', '"main_entitybase"."meta_id" AS meta,',1)
                original_sql = original_sql.replace('"main_entitymediabase"."file",', f'CONCAT(\'{media_url}\',"main_entitymediabase"."file") AS url,',1)

                new_selections =  f'NULLIF(CONCAT(\'{media_url}\',"main_entitymediavideo"."thumbnail"),\'{media_url}\') AS video_thumbnail'
                new_selections += f', NULLIF(CONCAT(\'{media_url}\',"main_entitymediaimage"."thumbnail"),\'{media_url}\') AS image_thumbnail'
                new_selections += f', NULLIF(CONCAT(\'{media_url}\',"main_entitymediavideo"."thumbnail_gif"),\'{media_url}\') AS video_thumbnail_gif'
                new_selections += f', NULLIF(CONCAT(\'{root_url}\',"main_entitymediavideo"."original"),\'{root_url}\') AS original_url'
                new_selections += f', "main_entitymediavideo"."media_files" AS media_files'
                original_sql = original_sql.replace(" FROM ", f",{new_selections} FROM ",1)

                #Add new joins
                new_joins = f'LEFT JOIN "main_entitymediaimage" ON ("main_entitymediabase"."entitybase_ptr_id" = "main_entitymediaimage"."entitymediabase_ptr_id")'
                new_joins += f' LEFT JOIN "main_entitymediavideo" ON ("main_entitymediabase"."entitybase_ptr_id" = "main_entitymediavideo"."entitymediabase_ptr_id")'
                original_sql = original_sql.replace(" INNER JOIN ", f" {new_joins} INNER JOIN ",1)

                # Generate JSON serialization string
                json_sql = f"SELECT json_agg(r) FROM ({original_sql}) r"
                logger.info(json_sql)

                with connection.cursor() as cursor:
                    cursor.execute(json_sql,params)
                    result = cursor.fetchone()
                    responseData=result[0]
                    if responseData is None:
                        responseData=[]
            else:
                responseData = []
        except Exception as e:
            logger.error(traceback.format_exc())
            response=Response({'message' : str(e),
                               'details': traceback.format_exc()}, status=status.HTTP_400_BAD_REQUEST)
            return response;

        return Response(responseData)

    def get_queryset(self):
        media_ids, media_count, _ = get_media_queryset(
            self.kwargs['project'],
            self.request.query_params,
            self
        )
        queryset = EntityMediaBase.objects.filter(pk__in=media_ids).order_by('name')
        return queryset

    def delete(self, request, **kwargs):
        response = Response({})
        try:
            self.validate_attribute_filter(request.query_params)
            media_ids, media_count, query = get_media_queryset(
                self.kwargs['project'],
                self.request.query_params,
                self
            )
            if len(media_ids) == 0:
                raise ObjectDoesNotExist
            qs = EntityBase.objects.filter(pk__in=media_ids)
            delete_polymorphic_qs(qs)
            TatorSearch().delete(self.kwargs['project'], query)
            response=Response({'message': 'Batch delete successful!'},
                              status=status.HTTP_204_NO_CONTENT)
        except ObjectDoesNotExist as dne:
            response=Response({'message' : str(dne)},
                              status=status.HTTP_404_NOT_FOUND)
        except Exception as e:
            response=Response({'message' : str(e),
                               'details': traceback.format_exc()}, status=status.HTTP_400_BAD_REQUEST)
        finally:
            return response;

    def patch(self, request, **kwargs):
        response = Response({})
        try:
            self.validate_attribute_filter(request.query_params)
            media_ids, media_count, query = get_media_queryset(
                self.kwargs['project'],
                self.request.query_params,
                self
            )
            if len(media_ids) == 0:
                raise ObjectDoesNotExist
            qs = EntityBase.objects.filter(pk__in=media_ids)
            new_attrs = validate_attributes(request, qs[0])
            bulk_patch_attributes(new_attrs, qs)
            TatorSearch().update(self.kwargs['project'], query, new_attrs)
            response=Response({'message': 'Attribute patch successful!'},
                              status=status.HTTP_200_OK)
        except ObjectDoesNotExist as dne:
            response=Response({'message' : str(dne)},
                              status=status.HTTP_404_NOT_FOUND)
        except Exception as e:
            response=Response({'message' : str(e),
                               'details': traceback.format_exc()}, status=status.HTTP_400_BAD_REQUEST)
        finally:
            return response;

def get_annotation_queryset(project, query_params, attr_filter):
    """Converts annotation query string into a list of IDs and a count.
    """
    mediaId = query_params.get('media_id', None)
    filterType = query_params.get('type', None)
    version = query_params.get('version', None)
    modified = query_params.get('modified', None)
    start = query_params.get('start', None)
    stop = query_params.get('stop', None)

    query = defaultdict(lambda: defaultdict(lambda: defaultdict(lambda: defaultdict(dict))))
    query['sort']['_exact_name'] = 'asc'
    media_bools = []
    annotation_bools = []

    if mediaId != None:
        media_bools.append({'ids': {'values': mediaId.split(',')}})

    if filterType != None:
        annotation_bools.append({'match': {'_meta': {'query': int(filterType)}}})

    if version != None:
        annotation_bools.append({'match': {'_annotation_version': {'query': int(version)}}})

    if start != None:
        query['from'] = int(start)

    if start == None and stop != None:
        query['size'] = int(stop)

    if start != None and stop != None:
        query['size'] = int(stop) - int(start)
    query = get_attribute_query(query_params, query, media_bools, project, False, annotation_bools, modified)

    annotation_ids, annotation_count = TatorSearch().search(project, query)

    return annotation_ids, annotation_count, query

class LocalizationListSchema(AutoSchema, AttributeFilterSchemaMixin):
    def get_manual_fields(self, path, method):
        manual_fields = super().get_manual_fields(path,method)
        getOnly_fields = []
        postOnly_fields = []

        manual_fields += [
            coreapi.Field(
                name='project',
                required=True,
                location='path',
                schema=coreschema.String(description='A unique integer identifying a project')
            ),
        ]

        if (method=='GET'):
            getOnly_fields = [
                coreapi.Field(name='media_id',
                              required=False,
                              location='query',
                              schema=coreschema.String(description='A unique integer value identifying a media_element')),
                coreapi.Field(name='type',
                              required=False,
                              location='query',
                              schema=coreschema.String(description='A unique integer value identifying a LocalizationType')),
                coreapi.Field(name='version',
                              required=False,
                              location='query',
                              schema=coreschema.String(description='A unique integer value identifying a Version')),
                coreapi.Field(name='modified',
                              required=False,
                              location='query',
                              schema=coreschema.String(description='Set to true for original + modified annotations, false for original only')),
            ] + self.attribute_fields()
        if (method=='POST'):
             postOnly_fields = [
                coreapi.Field(name='media_id',
                              required=True,
                              location='body',
                              schema=coreschema.String(description='A unique integer value identifying a media_element')),
                coreapi.Field(name='type',
                              required=True,
                              location='body',
                              schema=coreschema.String(description='A unique integer value identifying a LocalizationType')),
                coreapi.Field(name='<details>',
                              required=False,
                              location='body',
                              schema=coreschema.String(description='Various depending on `type`. See `/EntityTypeSchema` service.')),
                coreapi.Field(name='operation',
                              required=False,
                              location='query',
                              schema=coreschema.String(description='Operation to perform on the query. Valid values are:\ncount: Return the number of elements\nattribute_count: Return count split by a given attribute name')),

            ]

        return manual_fields + getOnly_fields + postOnly_fields + self.attribute_fields()

class LocalizationList(APIView, AttributeFilterMixin):
    """
    Endpoint for getting + adding localizations

    Example:

    #all types all videos
    GET /localizations

    #only lines for media_id=3 of type 1
    GET /localizations?type=1&media=id=3

    """
    serializer_class = EntityLocalizationSerializer
    schema=LocalizationListSchema()
    permission_classes = [ProjectEditPermission]

    def get_queryset(self):
        mediaId = self.request.query_params.get('media_id', None)
        filterType = self.request.query_params.get('type', None)
        attribute = self.request.query_params.get('attribute', None)
        # Figure out what object we are dealing with
        obj=EntityLocalizationBase
        if filterType != None:
            typeObj=EntityTypeLocalizationBase.objects.get(pk=filterType)
            if type(typeObj) == EntityTypeLocalizationBox:
                obj=EntityLocalizationBox
            elif type(typeObj) == EntityTypeLocalizationLine:
                obj=EntityLocalizationLine
            elif type(typeObj) == EntityTypeLocalizationDot:
                obj=EntityLocalizationDot
            else:
                raise Exception('Unknown localization type')
        else:
            raise Exception('Missing type parameter!')

        if mediaId != None:
            queryset = obj.objects.filter(media=mediaId)
        else:
            queryset = obj.objects.filter(project=self.kwargs['project'])

        if filterType != None:
            queryset = queryset.filter(meta=filterType)

        queryset = self.filter_by_attribute(queryset)

        return queryset

    def get(self, request, format=None, **kwargs):
        try:
            self.validate_attribute_filter(request.query_params)
            annotation_ids, annotation_count, _ = get_annotation_queryset(
                self.kwargs['project'],
                self.request.query_params,
                self,
            )
            self.request=request
            before=time.time()
            qs = EntityLocalizationBase.objects.filter(pk__in=annotation_ids)
            if self.operation:
                if self.operation == 'count':
                    responseData = {'count': qs.count()}
                else:
                    raise Exception('Invalid operation parameter!')
            else:
                responseData=FastEntityLocalizationSerializer(qs)
                if request.accepted_renderer.format == 'csv':
                    # CSV creation requires a bit more
                    user_ids=list(qs.values('user').distinct().values_list('user', flat=True))
                    users=list(User.objects.filter(id__in=user_ids).values('id','email'))
                    email_dict={}
                    for user in users:
                        email_dict[user['id']] = user['email']

                    media_ids=list(qs.values('media').distinct().values_list('media', flat=True))
                    medias=list(EntityMediaBase.objects.filter(id__in=media_ids).values('id','name'))
                    filename_dict={}
                    for media in medias:
                        filename_dict[media['id']] = media['name']

                    filter_type=self.request.query_params.get('type', None)
                    type_obj=EntityTypeLocalizationBase.objects.get(pk=filter_type)
                    for element in responseData:
                        del element['meta']

                        oldAttributes = element['attributes']
                        del element['attributes']
                        element.update(oldAttributes)

                        user_id = element['user']
                        media_id = element['media']

                        element['user'] = email_dict[user_id]
                        element['media'] = filename_dict[media_id]

                    responseData = responseData
            after=time.time()
        except Exception as e:
            response=Response({'message' : str(e),
                               'details': traceback.format_exc()}, status=status.HTTP_400_BAD_REQUEST)
            return response;
        return Response(responseData)

    def addNewLocalization(self, reqObject):
        media_id=[]

        ## Check for required fields first
        if 'media_id' in reqObject:
            media_id = reqObject['media_id'];
        else:
            raise Exception('Missing required field in request Object "media_id", got={}'.format(reqObject))

        if 'type' in reqObject:
            entityTypeId=reqObject['type']
        else:
            raise Exception('Missing required field in request object "type"')

        entityType = EntityTypeLocalizationBase.objects.get(id=entityTypeId)

        if type(entityType) == EntityTypeMediaVideo:
            if 'frame' not in reqObject:
                raise Exception('Missing required frame identifier')

        mediaElement=EntityMediaBase.objects.get(pk=media_id)

        project=mediaElement.project

        modified = None
        if 'modified' in reqObject:
            modified = bool(reqObject['modified'])

        if 'version' in reqObject:
            version = Version.objects.get(pk=reqObject['version'])
        else:
            # If no version is given, assign the localization to version 0 (baseline)
            version = Version.objects.filter(project=project, number=0)
            if version.exists():
                version = version[0]
            else:
                # If version 0 does not exist, create it.
                version = Version.objects.create(
                    name="Baseline",
                    description="Initial version",
                    project=project,
                    number=0,
                )

        newObjType=type_to_obj(type(entityType))

        requiredFields, reqAttributes, attrTypes=computeRequiredFields(entityType)

        for field in {**requiredFields,**reqAttributes}:
            if field not in reqObject:
                raise Exception('Missing key "{}". Required for = "{}"'.format(field,entityType.name));

        # Build required keys based on object type (box, line, etc.)
        # Query the model object and get the names we look for (x,y,etc.)
        localizationFields={}
        for field in requiredFields:
            localizationFields[field] = reqObject[field]

        attrs={}
        for field, attrType in zip(reqAttributes, attrTypes):
            convert_attribute(attrType, reqObject[field]) # Validates the attribute value
            attrs[field] = reqObject[field];

        # Finally make the object, filling in all the info we've collected
        obj = newObjType(project=project,
                         meta=entityType,
                         media=mediaElement,
                         user=self.request.user,
                         attributes=attrs,
                         modified=modified,
                         created_by=self.request.user,
                         modified_by=self.request.user,
                         version=version)

        for field, value in localizationFields.items():
            setattr(obj, field, value)

        if 'frame' in reqObject:
            obj.frame = reqObject['frame']
        else:
            obj.frame = 0

        if 'sequence' in reqObject:
            obj.state = reqObject['state']

        # Set temporary bridge flag for relative coordinates
        obj.relativeCoords=True
        obj.save()
        return obj.id
    def post(self, request, format=None, **kwargs):
        response=Response({})

        try:
            entityType=None
            reqObject=request.data;
            many=reqObject.get('many', None)
            obj_ids = []
            if many:
                for obj in many:
                    obj_ids.append(self.addNewLocalization(obj))
            else:
                obj_ids.append(self.addNewLocalization(reqObject))
            response=Response({'id': obj_ids},
                              status=status.HTTP_201_CREATED)

        except ObjectDoesNotExist as dne:
            response=Response({'message' : str(dne)},
                              status=status.HTTP_404_NOT_FOUND)
        except Exception as e:
            response=Response({'message' : str(e),
                               'details': traceback.format_exc()}, status=status.HTTP_400_BAD_REQUEST)
        finally:
            return response;

class EntityStateCreateListSchema(AutoSchema, AttributeFilterSchemaMixin):
    def get_manual_fields(self, path, method):
        manual_fields = super().get_manual_fields(path,method)
        postOnly_fields = []
        getOnly_fields = []

        manual_fields += [
            coreapi.Field(
                name='project',
                required=True,
                location='path',
                schema=coreschema.String(description='A unique integer identifying a project')
            ),
        ]

        if (method=='POST'):
            postOnly_fields = [
                coreapi.Field(name='media_ids',
                              required=False,
                              location='body',
                              schema=coreschema.String(description='Videos this state applies to. (list)')),
                coreapi.Field(name='localization_ids',
                              required=False,
                              location='body',
                              schema=coreschema.String(description='Localizations this state applies to')),
                coreapi.Field(name='type',
                   required=True,
                   location='body',
                   schema=coreschema.String(description='A unique integer value identifying an entity type state.')),
                coreapi.Field(name='frame',
                   required=False,
                   location='body',
                   schema=coreschema.String(description='Frame number')),
                coreapi.Field(name='<varies>',
                   required=False,
                   location='body',
                   schema=coreschema.String(description='A value for each column of the given `entity_type_id`, see /EntityTypeSchema'))]
        if (method=='GET'):
            getOnly_fields = [
                coreapi.Field(name='media_id',
                              required=False,
                              location='query',
                              schema=coreschema.String(description='A unique integer value identifying a video.')),
                coreapi.Field(name='type',
                              required=False,
                              location='query',
                              schema=coreschema.String(description='A unique integer value identifying an entity type.')),
                coreapi.Field(name='version',
                              required=False,
                              location='query',
                              schema=coreschema.String(description='A unique integer value identifying a Version')),
                coreapi.Field(name='modified',
                              required=False,
                              location='query',
                              schema=coreschema.String(description='Set to true for original + modified annotations, false for original only')),
                coreapi.Field(name='operation',
                              required=False,
                              location='query',
                              schema=coreschema.String(description='Operation to perform on the query. Valid values are:\ncount: Return the number of elements\nattribute_count: Return count split by a given attribute name')),
            ]

        return manual_fields + postOnly_fields + getOnly_fields + self.attribute_fields()

class EntityStateCreateListAPI(APIView, AttributeFilterMixin):
    """
    Create/List EntityState (by Video id)

    It is importarant to know the fields required for a given entity_type_id as they are expected
    in the request data for this function. As an example, if the entity_type_id has attributetypes
    associated with it named time and position, the JSON object must have them specified as keys.'

    Example:
    Entity_Type_id (3) refers to "Standard attributes". Standard attributes has 3 Attribute types
    associated with it, 'time', 'temperature', 'camera'. The JSON object in the request data should
    look like:
    ```
    {
       'entity_type_id': <entity_type_id>
       'frame': <frame_idx>,
       'time': <time>,
       'temperature': <value>,
       'camera': <value>
    }
    ```
    """
    schema=EntityStateCreateListSchema()
    permission_classes = [ProjectEditPermission]

    def get_queryset(self):
        filterType=self.request.query_params.get('type', None)

        mediaId=self.request.query_params.get('media_id', None)
        allStates = EntityState.objects.all()
        if mediaId != None:
            mediaId = list(map(lambda x: int(x), mediaId.split(',')))
            allStates = allStates.filter(Q(association__media__in=mediaId) | Q(association__frameassociation__extracted__in=mediaId))
        if filterType != None:
            allStates = allStates.filter(meta=filterType)
        if filterType == None and mediaId == None:
            allStates = allStates.filter(project=self.kwargs['project'])

        allStates = self.filter_by_attribute(allStates)

        if filterType:
            type_object=EntityTypeState.objects.get(pk=filterType)
            if type_object.association == 'Frame':
                allStates = allStates.annotate(frame=F('association__frameassociation__frame')).order_by('frame')
        return allStates

    def get(self, request, format=None, **kwargs):
        """
        Returns a list of all EntityStates associated with the given video.
        """
        filterType=self.request.query_params.get('type', None)
        try:
            self.validate_attribute_filter(request.query_params)
            annotation_ids, annotation_count, _ = get_annotation_queryset(
                kwargs['project'],
                request.query_params,
                self
            )
            allStates = EntityState.objects.filter(pk__in=annotation_ids)
            if self.operation:
                if self.operation == 'count':
                    return Response({'count': allStates.count()})
                else:
                    raise Exception('Invalid operation parameter!')
            else:
                if filterType:
                    type_object = EntityTypeState.objects.get(pk=filterType)
                    if type_object.association == 'Frame':
                        # Add frame association media to SELECT columns (frame is there from frame sort operation)
                        allStates = allStates.annotate(frame=F('association__frameassociation__frame')).order_by('frame')
                        # This optomization only works for frame-based associations
                        allStates = allStates.annotate(association_media=F('association__frameassociation__media'))
                        allStates = allStates.annotate(extracted=F('association__frameassociation__extracted'))
                        response = EntityStateFrameSerializer(allStates)
                    elif type_object.association == 'Localization':
                        localquery=LocalizationAssociation.objects.filter(entitystate=OuterRef('pk'))
                        allStates = allStates.annotate(association_color=F('association__localizationassociation__color'),
                                                       association_segments=F('association__localizationassociation__segments'),
                                                       association_localizations=Array(localquery.values('localizations')),
                                                       association_media=F('association__frameassociation__media'))
                        allStates = allStates.order_by('id')
                        response = EntityStateLocalizationSerializer(allStates)
                    else:
                        logger.warning("Using generic/slow serializer")
                        allStates = allStates.order_by('id')
                        response = EntityStateSerializer(allStates, many=True)
                    logger.info(allStates.query)
                else:
                    allStates = allStates.order_by('id')
                    response = EntityStateSerializer(allStates, many=True)
                responseData = response.data
                if request.accepted_renderer.format == 'csv':
                    if filterType:
                        type_object=EntityTypeState.objects.get(pk=filterType)
                        if type_object.association == 'Frame' and type_object.interpolation == InterpolationMethods.LATEST:
                            for idx,el in enumerate(responseData):
                                mediaEl=EntityMediaBase.objects.get(pk=el['association']['media'])
                                endFrame=0
                                if idx + 1 < len(responseData):
                                    next_element=responseData[idx+1]
                                    endFrame=next_element['association']['frame']
                                else:
                                    endFrame=mediaEl.num_frames
                                el['media']=mediaEl.name

                                el['endFrame'] = endFrame
                                el['startSeconds'] = int(el['association']['frame']) * mediaEl.fps
                                el['endSeconds'] = int(el['endFrame']) * mediaEl.fps
                return Response(responseData)
        except Exception as e:
            response=Response({'message' : str(e),
                               'details': traceback.format_exc()}, status=status.HTTP_400_BAD_REQUEST)
            return response;

    def post(self, request, format=None, **kwargs):
        """
        Add a new EntityState for a given video.
        """
        entityType=None
        response=Response({})

        try:
            reqObject=request.data;
            media_ids=[]
            if 'media_ids' in reqObject:
                req_ids = reqObject['media_ids'];
                if type(req_ids) == list:
                    media_ids = req_ids
                else:
                    ## Handle when someone uses a singular video
                    media_ids.append(req_ids)
            else:
                raise Exception('Missing required field in request Object "media_ids", got={}'.format(reqObject))

            mediaElements=EntityMediaBase.objects.filter(pk__in=media_ids)

            if mediaElements.count() == 0:
                raise Exception('No matching media elements')

            project=mediaElements[0].project
            for video in mediaElements:
                if video.project != project:
                    raise Exception('Videos cross projects')


            modified = None
            if 'modified' in reqObject:
                modified = bool(reqObject['modified'])

            if 'version' in reqObject:
                version = Version.objects.get(pk=reqObject['version'])
            else:
                # If no version is given, assign the localization to version 0 (baseline)
                version = Version.objects.filter(project=project, number=0)
                if version.exists():
                    version = version[0]
                else:
                    # If version 0 does not exist, create it.
                    version = Version.objects.create(
                        name="Baseline",
                        description="Initial version",
                        project=project,
                        number=0,
                    )

            if 'type' in reqObject:
                entityTypeId=reqObject['type']
            else:
                raise Exception('Missing required field in request object "type"')

            entityType = EntityTypeState.objects.get(id=entityTypeId)

            reqFields, reqAttributes, attrTypes=computeRequiredFields(entityType)

            attrs={}
            for key, attrType in zip(reqAttributes, attrTypes):
                if key in reqObject:
                    convert_attribute(attrType, reqObject[key]) # Validates attr value
                    attrs[key] = reqObject[key];
                else:
                    # missing a key
                    raise Exception('Missing attribute value for "{}". Required for = "{}"'.
                                   format(key,entityType.name));

            obj = EntityState(project=project,
                              meta=entityType,
                              attributes=attrs,
                              created_by=request.user,
                              modified_by=request.user,
                              modified=modified,
                              version=version)

            association=None
            if entityType.association == "Media":
                association=MediaAssociation()
                association.save()
                association.media.add(*mediaElements)
            elif entityType.association == "Frame":
                if 'frame' not in reqObject:
                    raise Exception('Missing "frame" for Frame association')
                if len(media_ids) > 1:
                    raise Exception('Ambigious media id(s) specified for Frame Association')
                association=FrameAssociation(frame=reqObject['frame'])
                association.save()
                association.media.add(*mediaElements)
            elif entityType.association == "Localization":
                if 'localization_ids' not in reqObject:
                    raise Exception('Missing localization ids for localization association')
                localIds=reqObject['localization_ids']
                association=LocalizationAssociation()
                association.save()
                elements=EntityLocalizationBase.objects.filter(pk__in=localIds)
                association.localizations.add(*elements)
            else:
                #This is a programming error
                assoc=entityType.association
                name=entityType.name
                raise Exception(f'Unknown association type {assoc} for {name}')

            association.save()
            obj.association=association
            obj.save()
            response = Response({'id': obj.id},
                                status=status.HTTP_201_CREATED)
        except ObjectDoesNotExist as dne:
            response=Response({'message' : str(dne)},
                              status=status.HTTP_404_NOT_FOUND)
        except Exception as e:
            response=Response({'message' : str(e),
                               'details': traceback.format_exc()}, status=status.HTTP_400_BAD_REQUEST)
        finally:
            return response;

class SuggestionAPI(APIView):
    """ Rest Endpoint compatible with devbridge suggestion format.

    <https://github.com/kraaden/autocomplete>

    ```
    {
    <TBD>
    }
   ```
    """
    schema=AutoSchema(manual_fields=
                      [coreapi.Field(name='ancestor',
                                     required=False,
                                     location='path',
                                     schema=coreschema.String(description='Get descedants of a tree element (inclusive), by path (i.e. ITIS.Animalia)')),
                       coreapi.Field(name='minLevel',
                                     required=False,
                                     location='query',
                                     schema=coreschema.String(description='Integer specifying level of results that are inputable. I.e. 2 refers to grandchildren if ancestor points to a grandparent.')),
                       coreapi.Field(name='query',
                                     required=False,
                                     location='query',
                                     schema=coreschema.String(description='A string to search for matching names'))
    ])
    permission_classes = [ProjectViewOnlyPermission]

    def get(self, request, format=None, **kwargs):
        s0 = datetime.datetime.now()
        minLevel=int(self.request.query_params.get('minLevel', 1))
        startsWith=self.request.query_params.get('query', None)
        ancestor=kwargs['ancestor']
        query = defaultdict(lambda: defaultdict(lambda: defaultdict(lambda: defaultdict(dict))))
        query['size'] = 10
        query['sort']['_exact_treeleaf_name'] = 'asc'
        query['query']['bool']['filter'] = [
            {'match': {'_dtype': {'query': 'treeleaf'}}},
            {'range': {'_treeleaf_depth': {'gte': minLevel}}},
            {'query_string': {'query': f'{startsWith}* AND _treeleaf_path:{ancestor}*'}},
        ]
        ids, _ = TatorSearch().search(kwargs['project'], query)
        queryset = list(TreeLeaf.objects.filter(pk__in=ids))

        suggestions=[]
        s1 = datetime.datetime.now()
        for idx,match in enumerate(queryset):
            group = kwargs['ancestor']
            if match.parent:
                group = match.parent.name

            suggestion={
                "value": match.name,
                "group": group,
                "data": {}
            }

            if 'alias' in match.attributes:
                suggestion["data"]["alias"] = match.attributes['alias']

            catAlias=None
            if match.parent:
                if match.parent.attributes:
                    catAlias=match.parent.attributes.get("alias",None)
                if catAlias != None:
                    suggestion["group"] = f'{suggestion["group"]} ({catAlias})'


            suggestions.append(suggestion);

        def functor(elem):
            return elem["group"]

        s2 = datetime.datetime.now()
        suggestions.sort(key=functor)
        s3 = datetime.datetime.now()
        resp = Response(suggestions)
        s4 = datetime.datetime.now()
        logger.info(f"Timing stage 0 = {s1-s0}, stage 1 = {s2-s1}, stage 2 = {s3-s2}, stage 3 = {s4-s3}, total={s4-s0}")
        return resp

class TreeLeafListSchema(AutoSchema, AttributeFilterSchemaMixin):
    def get_manual_fields(self, path, method):
        manual_fields = super().get_manual_fields(path,method)
        getOnly_fields = []
        postOnly_fields = []

        if (method=='GET'):
            getOnly_fields = [coreapi.Field(name='project',
                                     required=False,
                                     location='query',
                                     schema=coreschema.String(description='A unique integer value identifying a "project_id"')),
                              coreapi.Field(name='ancestor',
                                     required=False,
                                     location='query',
                                     schema=coreschema.String(description='Get descedants of a tree element (inclusive). Path name to root of tree.')),
                              coreapi.Field(name='type',
                                     required=False,
                                     location='query',
                                     schema=coreschema.String(description='Integer type id of tree leaf')),
                              coreapi.Field(name='name',
                                     required=False,
                                     location='query',
                                     schema=coreschema.String(description='A string to search for matching names'))
            ] + self.attribute_fields()
        if (method=='POST'):
             postOnly_fields = [coreapi.Field(name='name',
                                     required=True,
                                     location='body',
                                              schema=coreschema.String(description='A name to apply to the element')),
                                coreapi.Field(name='parent',
                                     required=False,
                                     location='body',
                                              schema=coreschema.String(description='ID to use as parent if there is one.')),
                                coreapi.Field(name='attributes',
                                     required=False,
                                     location='body',
                                              schema=coreschema.String(description='JSON structure representing attributes of this tree leaf element')),
                                coreapi.Field(name='project',
                                     required=False,
                                     location='body',
                                     schema=coreschema.String(description='ID to a project to associate with'))
             ]

        return manual_fields + getOnly_fields + postOnly_fields + self.attribute_fields()

class TreeLeafListAPI(ListAPIView, AttributeFilterMixin):
    serializer_class = TreeLeafSerializer
    schema=TreeLeafListSchema()
    permission_classes = [ProjectFullControlPermission]

    def get(self, request, *args, **kwargs):
        try:
            self.validate_attribute_filter(request.query_params)
        except Exception as e:
            response=Response({'message' : str(e),
                               'details': traceback.format_exc()}, status=status.HTTP_400_BAD_REQUEST)
            return response;
        if self.operation:
            qs = self.get_queryset() # TODO self.get_queryset().count() fails figure out why
            if self.operation == 'count':
                return Response({'count': len(qs)})
            elif self.operation.startswith('attribute_count'):
                _, attr_name = self.operation.split('::')
                return Response(count_by_attribute(qs, attr_name))
            else:
                raise Exception('Invalid operation parameter!')
        else:
            return super().get(request, *args, **kwargs)

    def post(self, request, format=None, **kwargs):
        response=Response({})
        try:
            reqObject=request.data;
            parent=reqObject.get("parent", None)
            name=reqObject.get("name", None)
            attr=reqObject.get("attributes", None)
            project=Project.objects.get(pk=kwargs['project'])

            if name is None:
                raise Exception('Missing required field in request Object "name", got={}'.format(reqObject))

            if 'type' in reqObject:
                entityTypeId=reqObject['type']
            else:
                raise Exception('Missing required field in request object "entity_type_id"')

            try:
                entityType = EntityTypeBase.objects.get(pk=int(entityTypeId))
            except:
                raise Exception(f'Entity type ID {entityTypeId} does not exist!')

            requiredFields, reqAttributes, attrTypes=computeRequiredFields(entityType)

            for field in {**requiredFields,**reqAttributes}:
                if field not in reqObject:
                    raise Exception('Missing key "{}". Required for = "{}"'.format(field,entityType.name));

            for attrType, field in zip(attrTypes, reqAttributes):
                convert_attribute(attrType, reqObject[field]) # Validates attribute value

            tl=TreeLeaf(name=name,
                        project=project,
                        attributes=attr,
                        meta=entityType)
            if parent:
                tl.parent=TreeLeaf.objects.get(pk=parent)

            tl.path=tl.computePath()
            tl.save()
            response=Response({'id': tl.id},
                              status=status.HTTP_201_CREATED)
        except Exception as e:
            response=Response({'message' : str(e),
                               'details': traceback.format_exc()}, status=status.HTTP_400_BAD_REQUEST)
        finally:
            return response

    def get_queryset(self):
        # Figure out what object we are dealing with
        obj=TreeLeaf
        queryset = obj.objects.filter(project=self.kwargs['project'])
        ancestorTree = None

        ancestorId=self.request.query_params.get('ancestor', None)
        name=self.request.query_params.get('name', None)
        type_id=self.request.query_params.get('type', None)

        if ancestorId != None:
            ancestor = TreeLeaf.objects.get(path=ancestorId)
            queryset = ancestor.subcategories(0)

        if name != None:
            queryset = queryset.filter(name=name)

        if type_id != None:
            queryset = queryset.filter(meta_id=type_id)

        queryset = self.filter_by_attribute(queryset)

        queryset = paginate(self.request.query_params, queryset)

        return queryset;

class TreeLeafDetailAPI(RetrieveUpdateDestroyAPIView):
    """ Default Update/Destory view... TODO add custom `get_queryset` to add user authentication checks
    """
    serializer_class = TreeLeafSerializer
    queryset = TreeLeaf.objects.all()
    permission_classes = [ProjectFullControlPermission]

    def patch(self, request, **kwargs):
        response = Response({})
        try:
            leaf_object = TreeLeaf.objects.get(pk=self.kwargs['pk'])
            self.check_object_permissions(request, leaf_object)
            new_attrs = validate_attributes(request, leaf_object)
            patch_attributes(new_attrs, leaf_object)
        except PermissionDenied as err:
            raise
        except ObjectDoesNotExist as dne:
            response=Response({'message' : str(dne)},
                              status=status.HTTP_404_NOT_FOUND)
        except Exception as e:
            response=Response({'message' : str(e),
                               'details': traceback.format_exc()}, status=status.HTTP_400_BAD_REQUEST)
        finally:
            return response;

class LocalizationAssociationDetailAPI(RetrieveUpdateDestroyAPIView):
    """ Default Update/Destory view... TODO add custom `get_queryset` to add user authentication checks
    """
    serializer_class = LocalizationAssociationSerializer
    queryset = LocalizationAssociation.objects.all()
    permission_classes = [ProjectEditPermission]

    def patch(self, request, format=None, **kwargs):
        response=Response({})
        try:
            reqObject=request.data
            associationObject=LocalizationAssociation.objects.get(pk=self.kwargs['pk'])
            self.check_object_permissions(request, associationObject)
            localization_ids=reqObject.get("localizations", None)
            if localization_ids:
                logger.info("Localization ids = {}".format(localization_ids))
                localizations=EntityLocalizationBox.objects.filter(pk__in=localization_ids)
                logger.info("Localization query = {}".format(localizations))
                associationObject.localizations.add(*localizations)

            color = reqObject.get("color", None)
            if color:
                associationObject.color = color

            associationObject.save()

        except PermissionDenied as err:
            raise
        except ObjectDoesNotExist as dne:
            response=Response({'message' : str(dne)},
                              status=status.HTTP_404_NOT_FOUND)
        except Exception as e:
            response=Response({'message' : str(e),
                               'details': traceback.format_exc()}, status=status.HTTP_400_BAD_REQUEST)
        finally:
            return response;

class FrameAssociationDetailAPI(RetrieveUpdateDestroyAPIView):
    """ Modifiy a Frame Association Object
    """
    serializer_class = FrameAssociationSerializer
    queryset = FrameAssociation.objects.all()
    permission_classes = [ProjectEditPermission]

    def patch(self, request, format=None, **kwargs):
        response=Response({})
        try:
            reqObject=request.data
            associationObject=FrameAssociation.objects.get(pk=self.kwargs['pk'])
            self.check_object_permissions(request, associationObject)

            frame = reqObject.get("frame", None)
            if frame:
                associationObject.frame = frame

            extracted_id = reqObject.get("extracted", None)
            if extracted_id:
                image = EntityMediaImage.objects.get(pk=extracted_id)
                associationObjecte.extracted = image
            associationObject.save()

        except PermissionDenied as err:
            raise
        except ObjectDoesNotExist as dne:
            response=Response({'message' : str(dne)},
                              status=status.HTTP_404_NOT_FOUND)
        except Exception as e:
            response=Response({'message' : str(e),
                               'details': traceback.format_exc()}, status=status.HTTP_400_BAD_REQUEST)
        finally:
            return response;

class EntityStateDetailAPI(RetrieveUpdateDestroyAPIView):
    """ Default Update/Destory view... TODO add custom `get_queryset` to add user authentication checks
    """
    serializer_class = EntityStateSerializer
    queryset = EntityState.objects.all()
    permission_classes = [ProjectEditPermission]

    def delete(self, request, **kwargs):
        response = Response({}, status=status.HTTP_204_NO_CONTENT)
        try:
            state_object = EntityState.objects.get(pk=self.kwargs['pk'])
            self.check_object_permissions(request, state_object)
            association_object = state_object.association
            association_object.delete()
        except PermissionDenied as err:
            raise
        except ObjectDoesNotExist as dne:
            response=Response({'message' : str(dne)},
                              status=status.HTTP_404_NOT_FOUND)
        except Exception as e:
            response=Response({'message' : str(e),
                               'details': traceback.format_exc()}, status=status.HTTP_400_BAD_REQUEST)
        finally:
            return response;

    def patch(self, request, **kwargs):
        response = Response({})
        try:
            state_object = EntityState.objects.get(pk=self.kwargs['pk'])
            self.check_object_permissions(request, state_object)
            # Patch modified field
            if "modified" in request.data:
                state_object.modified = request.data["modified"]
                state_object.save()
            new_attrs = validate_attributes(request, state_object)
            patch_attributes(new_attrs, state_object)

        except PermissionDenied as err:
            raise
        except ObjectDoesNotExist as dne:
            response=Response({'message' : str(dne)},
                              status=status.HTTP_404_NOT_FOUND)
        except Exception as e:
            response=Response({'message' : str(e),
                               'details': traceback.format_exc()}, status=status.HTTP_400_BAD_REQUEST)
        finally:
            return response;

class EntityMediaDetailAPI(RetrieveUpdateDestroyAPIView):
    """ Default Update/Destory view... TODO add custom `get_queryset` to add user authentication checks
    """
    serializer_class = EntityMediaSerializer
    queryset = EntityMediaBase.objects.all()
    permission_classes = [ProjectEditPermission]

    def patch(self, request, **kwargs):
        response = Response({})
        try:
            if 'attributes' in request.data:
                media_object = EntityMediaBase.objects.get(pk=self.kwargs['pk'])
                self.check_object_permissions(request, media_object)
                new_attrs = validate_attributes(request, media_object)
                patch_attributes(new_attrs, media_object)

                if type(media_object) == EntityMediaImage:
                    for localization in media_object.thumbnail_image.all():
                        patch_attributes(new_attrs, localization)

                del request.data['attributes']
            if 'media_files' in request.data:
                # TODO: for now just pass through, eventually check URL
                media_object = EntityMediaBase.objects.get(pk=self.kwargs['pk'])
                media_object.media_files = request.data['media_files']
                media_object.save()
                logger.info(f"Media files = {media_object.media_files}")

            if bool(request.data):
                super().patch(request, **kwargs)
        except PermissionDenied as err:
            raise
        except ObjectDoesNotExist as dne:
            response=Response({'message' : str(dne)},
                              status=status.HTTP_404_NOT_FOUND)
        except Exception as e:
            response=Response({'message' : str(e),
                               'details': traceback.format_exc()}, status=status.HTTP_400_BAD_REQUEST)
        finally:
            return response;

class LocalizationDetailAPI(RetrieveUpdateDestroyAPIView):
    """ Default Update/Destory view... TODO add custom `get_queryset` to add user authentication checks
    """
    serializer_class = EntityLocalizationSerializer
    queryset = EntityLocalizationBase.objects.all()
    permission_classes = [ProjectEditPermission]

    def patch(self, request, **kwargs):
        response = Response({})
        try:
            localization_object = EntityLocalizationBase.objects.get(pk=self.kwargs['pk'])
            self.check_object_permissions(request, localization_object)
            if type(localization_object) == EntityLocalizationBox:
                x = request.data.get("x", None)
                y = request.data.get("y", None)
                height = request.data.get("height", None)
                width = request.data.get("width", None)
                thumbnail_image = request.data.get("thumbnail_image", None)
                if x:
                    localization_object.x = x
                if y:
                    localization_object.y = y
                if height:
                    localization_object.height = height
                if width:
                    localization_object.width = width

                # If the localization moved; the thumbnail is expired
                if (x or y or height or width) and \
                   localization_object.thumbnail_image:
                    localization_object.thumbnail_image.delete()

                if thumbnail_image:
                    try:
                        thumbnail_obj=\
                            EntityMediaImage.objects.get(pk=thumbnail_image)
                        localization_object.thumbnail_image = thumbnail_obj
                    except:
                        logger.error("Bad thumbnail reference given")
                # TODO we shouldn't be saving here (after patch below)
                localization_object.save()
            elif type(localization_object) == EntityLocalizationLine:
                x0 = request.data.get("x0", None)
                y0 = request.data.get("y0", None)
                x1 = request.data.get("x1", None)
                y1 = request.data.get("y1", None)
                if x0:
                    localization_object.x0 = x0
                if y0:
                    localization_object.y0 = y0
                if x1:
                    localization_object.x1 = x1
                if y1:
                    localization_object.y1 = y1
                localization_object.save()
            elif type(localization_object) == EntityLocalizationDot:
                x = request.data.get("x", None)
                y = request.data.get("y", None)
                if x:
                    localization_object.x = x
                if y:
                    localization_object.y = y
                localization_object.save()
            else:
                # TODO: Handle lines and dots (and circles too someday.)
                pass

            # Patch modified field
            if "modified" in request.data:
                localization_object.modified = request.data["modified"]
                localization_object.save()

            new_attrs = validate_attributes(request, localization_object)
            patch_attributes(new_attrs, localization_object)

            # Patch the thumbnail attributes
            if localization_object.thumbnail_image:
                patch_attributes(new_attrs, localization_object.thumbnail_image)

        except PermissionDenied as err:
            raise
        except ObjectDoesNotExist as dne:
            response=Response({'message' : str(dne)},
                              status=status.HTTP_404_NOT_FOUND)
        except Exception as e:
            response=Response({'message' : str(e),
                               'details': traceback.format_exc()}, status=status.HTTP_400_BAD_REQUEST)
        finally:
            return response;

class EntityTypeListAPIMixin(APIView):
    """ Generic service for associated EntityTypes with attributes

    Derived classes must set pkname + entity_endpoiunt
    """
    pkname=None
    entity_endpoint=None
    entityBaseObj=None
    baseObj=None
    entityTypeAttrSerializer=None

    schema=AutoSchema(manual_fields=[
        coreapi.Field(
            name='project',
            required=True,
            location='path',
            schema=coreschema.String(description='A unique integer identifying a project')
        ),
        coreapi.Field(
            name='media_id',
            required=False,
            location='query',
            schema=coreschema.String(description='A unique integer value identifying a "media_id"')
        ),
        coreapi.Field(
            name='type',
            required=False,
            location='query',
            schema=coreschema.String(description='Find types against a specific type id.')
        ),
    ])
    permission_classes = [ProjectFullControlPermission]

    def get(self, request, format=None, **kwargs):
        """
        Returns a list of all LocalizationTypes associated with the given media.
        """
        response=Response({})

        try:
            media_id=self.request.query_params.get('media_id', None)
            if media_id != None:
                logger.info(f"Getting media {media_id}")
                mediaElement = EntityMediaBase.objects.get(pk=media_id)
                if mediaElement.project.id != self.kwargs['project']:
                    raise Exception('Media Not in Project')
                entityTypes = self.entityBaseObj.objects.filter(media=mediaElement.meta)
            else:
                entityTypes = self.entityBaseObj.objects.filter(project=self.kwargs['project'])

            type_id=self.request.query_params.get('type', None)
            if type_id != None:
                entityTypes = entityTypes.filter(pk=type_id)

            results=list()
            for entityType in entityTypes:
                dataurl=None
                count=0
                if media_id:
                    dataurl=request.build_absolute_uri(
                        reverse_queryArgs(self.entity_endpoint,
                                          kwargs={'project': self.kwargs['project']},
                                          queryargs={self.pkname : media_id,
                                                     'type' : entityType.id}
                        ))

                    count=self.baseObj.selectOnMedia(media_id).filter(meta=entityType).count()
                results.append({"type": entityType,
                                "columns": AttributeTypeBase.objects.filter(applies_to=entityType.id),
                                "data" : dataurl,
                                "count" : count })

            response = Response(self.entityTypeAttrSerializer(results, many=True).data);
        except Exception as e:
            response=Response({'message' : str(e),
                               'details': traceback.format_exc()}, status=status.HTTP_400_BAD_REQUEST)
        except ObjectDoesNotExist as dne:
            response=Response({'message' : str(dne)},
                              status=status.HTTP_404_NOT_FOUND)
        return response

class LocalizationTypeListAPI(EntityTypeListAPIMixin):
    pkname='media_id'
    entity_endpoint='Localizations'
    entityBaseObj=EntityTypeLocalizationBase
    baseObj=EntityLocalizationBase
    entityTypeAttrSerializer=EntityTypeLocalizationAttrSerializer

class EntityStateTypeListAPI(EntityTypeListAPIMixin):
    pkname='media_id'
    entity_endpoint='EntityStates'
    entityBaseObj=EntityTypeState
    baseObj=EntityState
    entityTypeAttrSerializer=EntityTypeStateAttrSerializer

class TreeLeafTypeListAPI(EntityTypeListAPIMixin):
    entity_endpoint='TreeLeaves'
    entityBaseObj=EntityTypeTreeLeaf
    baseObj=TreeLeaf
    entityTypeAttrSerializer=EntityTypeTreeLeafAttrSerializer

class EntityTypeMediaListAPI(ListAPIView):
    serializer_class = EntityTypeMediaSerializer
    schema = AutoSchema(manual_fields=[
        coreapi.Field(name='project',
                      required=True,
                      location='path',
                      schema=coreschema.String(description='A unique integer value identifying a "project_id"')),
    ])
    permission_classes = [ProjectFullControlPermission]

    def get_queryset(self):
        project_id = self.kwargs['project']
        qs = EntityTypeMediaBase.objects.filter(project__id=project_id)
        return qs

class EntityTypeMediaDetailAPI(APIView):
    """ Generic service for associated EntityTypes with attributes

    Derived classes must set pkname + entity_endpoiunt
    """
    schema=AutoSchema(manual_fields=
                          [coreapi.Field(name='id',
                                         required=True,
                                         location='path',
                                         schema=coreschema.String(description='A unique integer value identifying a media type'))])
    permission_classes = [ProjectFullControlPermission]

    def get(self, request, format=None, **kwargs):
        """
        Returns a list of all LocalizationTypes associated with the given media.
        """
        response=Response({})

        try:
            media_type_id=self.kwargs['pk']

            entityType = EntityTypeMediaBase.objects.get(pk=media_type_id)

            dataurl=request.build_absolute_uri(
                    reverse_queryArgs('EntityMedias',
                                      kwargs={'project': entityType.project.pk},
                                      queryargs={'type' : media_type_id}))
            result={"type": entityType,
                     "columns": AttributeTypeBase.objects.filter(applies_to=entityType),
                     "data" : dataurl }

            response = Response(EntityTypeMediaAttrSerializer(result).data);
        except Exception as e:
            response=Response({'message' : str(e),
                               'details': traceback.format_exc()}, status=status.HTTP_400_BAD_REQUEST)
        except ObjectDoesNotExist as dne:
            response=Response({'message' : str(dne)},
                              status=status.HTTP_404_NOT_FOUND)
        return response

    def get_queryset(self):
        return EntityTypeMediaBase.objects.all()

class ProgressAPI(APIView):
    """
    Broadcast progress update. Body should be an array of objects each
    containing the fields documented below.
    """
    schema = AutoSchema(manual_fields=[
        coreapi.Field(name='project',
                      required=True,
                      location='path',
                      schema=coreschema.String(description='A unique integer value identifying a Project')),
        coreapi.Field(name='job_type',
                      required=True,
                      location='body',
                      schema=coreschema.String(description='One of upload, download, algorithm.')),
        coreapi.Field(name='gid',
                      required=True,
                      location='body',
                      schema=coreschema.String(description='A UUID generated for the group.')),
        coreapi.Field(name='uid',
                      required=True,
                      location='body',
                      schema=coreschema.String(description='A UUID generated for the job.')),
        coreapi.Field(name='swid',
                      required=False,
                      location='body',
                      schema=coreschema.String(description='A UUID generated for the service worker that is doing the upload, only required if this is an upload.')),
        coreapi.Field(name='state',
                      required=True,
                      location='body',
                      schema=coreschema.String(description='One of queued, failed or started.')),
        coreapi.Field(name='message',
                      required=True,
                      location='body',
                      schema=coreschema.String(description='Progress message.')),
        coreapi.Field(name='progress',
                      required=True,
                      location='body',
                      schema=coreschema.String(description='Progress percentage.')),
        coreapi.Field(name='section',
                      required=False,
                      location='body',
                      schema=coreschema.String(description='Media section name (upload progress only).')),
        coreapi.Field(name='sections',
                      required=False,
                      location='body',
                      schema=coreschema.String(description='Comma-separated list of media sections (algorithm progress only).')),
        coreapi.Field(name='media_ids',
                      required=False,
                      location='body',
                      schema=coreschema.String(description='Comma-separated list of media IDs (algorithm progress only).')),
        coreapi.Field(name='name',
                      required=True,
                      location='body',
                      schema=coreschema.String(description='Name of the job.')),
    ])

    def post(self, request, format=None, **kwargs):
        response=Response({})

        try:
            for reqObject in request.data:

                ## Check for required fields first
                if 'gid' not in reqObject:
                    raise Exception('Missing required uuid for job group')

                if 'uid' not in reqObject:
                    raise Exception('Missing required uuid for job')

                if 'job_type' not in reqObject:
                    raise Exception('Missing required job type for progress update')

                if 'name' not in reqObject:
                    raise Exception('Missing required name for progress update')

                if 'state' not in reqObject:
                    raise Exception('Missing required state for progress update')

                if 'message' not in reqObject:
                    raise Exception('Missing required message for progress update')

                if 'progress' not in reqObject:
                    raise Exception('Missing required progress for progress update')

                aux = {}
                if reqObject['job_type'] == 'upload':
                    if 'swid' in reqObject:
                        aux['swid'] = reqObject['swid']

                    if 'section' in reqObject:
                        aux['section'] = reqObject['section']

                    aux['updated'] = str(datetime.datetime.now(datetime.timezone.utc))

                if reqObject['job_type'] == 'algorithm':
                    if 'sections' in reqObject:
                        aux['sections'] = reqObject['sections']
                    if 'media_ids' in reqObject:
                        aux['media_ids'] = reqObject['media_ids']

                prog = ProgressProducer(
                    reqObject['job_type'],
                    self.kwargs['project'],
                    reqObject['gid'],
                    reqObject['uid'],
                    reqObject['name'],
                    self.request.user,
                    aux,
                )

                if reqObject['state'] == 'failed':
                    prog.failed(reqObject['message'])
                elif reqObject['state'] == 'queued':
                    prog.queued(reqObject['message'])
                elif reqObject['state'] == 'started':
                    prog.progress(reqObject['message'], float(reqObject['progress']))
                elif reqObject['state'] == 'finished':
                    prog.finished(reqObject['message'])
                else:
                    raise Exception(f"Invalid progress state {reqObject['state']}")

            response = Response({'message': "Progress sent successfully!"})

        except ObjectDoesNotExist as dne:
            response=Response({'message' : str(dne)},
                              status=status.HTTP_404_NOT_FOUND)
        except Exception as e:
            logger.info(f"ERROR: {str(e)}")
            response=Response({'message' : str(e),
                               'details': traceback.format_exc()}, status=status.HTTP_400_BAD_REQUEST)
        finally:
            return response;

class TranscodeAPI(APIView):
    """
    Start a transcode.
    """
    schema = AutoSchema(manual_fields=[
        coreapi.Field(name='project',
                      required=True,
                      location='path',
                      schema=coreschema.String(description='A unique integer value identifying a project')),
        coreapi.Field(name='type',
                      required=True,
                      location='body',
                      schema=coreschema.String(description='A unique integer value identifying a MediaType')),
        coreapi.Field(name='gid',
                      required=True,
                      location='body',
                      schema=coreschema.String(description='A UUID generated for the upload group.')),
        coreapi.Field(name='uid',
                      required=True,
                      location='body',
                      schema=coreschema.String(description='A UUID generated for the upload.')),
        coreapi.Field(name='url',
                      required=True,
                      location='body',
                      schema=coreschema.String(description='The upload url for the file to be transcoded.')),
        coreapi.Field(name='section',
                      required=True,
                      location='body',
                      schema=coreschema.String(description='Media section name.')),
        coreapi.Field(name='name',
                      required=True,
                      location='body',
                      schema=coreschema.String(description='Name of the file used to create the database record after transcode.')),
        coreapi.Field(name='md5',
                      required=True,
                      location='body',
                      schema=coreschema.String(description='MD5 sum of the media file')),
    ])
    permission_classes = [ProjectTransferPermission]

    def post(self, request, format=None, **kwargs):
        response=Response({})

        try:
            entity_type = request.data.get('type', None)
            gid = request.data.get('gid', None)
            uid = request.data.get('uid', None)
            url = request.data.get('url', None)
            section = request.data.get('section', None)
            name = request.data.get('name', None)
            md5 = request.data.get('md5', None)
            project = kwargs['project']
            token, _ = Token.objects.get_or_create(user=request.user)

            ## Check for required fields first
            if entity_type is None:
                raise Exception('Missing required field in request object "type"')

            if gid is None:
                raise Exception('Missing required gid for upload')

            if uid is None:
                raise Exception('Missing required uuid for upload')

            if url is None:
                raise Exception('Missing required url for upload')

            if section is None:
                raise Exception('Missing required section for upload')

            if name is None:
                raise Exception('Missing required name for uploaded video')

            if md5 is None:
                raise Exception('Missing md5 for uploaded video')

            prog = ProgressProducer(
                'upload',
                project,
                gid,
                uid,
                name,
                request.user,
                {'section': section},
            )

            TatorTranscode().start_transcode(
                project,
                entity_type,
                token,
                url,
                name,
                section,
                md5,
                gid,
                uid,
                request.user.pk,
            )

            prog.progress("Transcoding...", 60)

            response = Response({'message': "Transcode started successfully!"},
                                status=status.HTTP_201_CREATED)

        except ObjectDoesNotExist as dne:
            response=Response({'message' : str(dne)},
                              status=status.HTTP_404_NOT_FOUND)
        except Exception as e:
            logger.info(f"ERROR: {str(e)}")
            response=Response({'message' : str(e),
                               'details': traceback.format_exc()}, status=status.HTTP_400_BAD_REQUEST)
            prog.failed("Failed to initiate transcode!")
        finally:
            return response;

class SaveVideoAPI(APIView):
    """
    Saves a transcoded video.
    """
    schema = AutoSchema(manual_fields=[
        coreapi.Field(name='project',
                      required=True,
                      location='path',
                      schema=coreschema.String(description='A unique integer value identifying a project')),
        coreapi.Field(name='type',
                      required=True,
                      location='body',
                      schema=coreschema.String(description='A unique integer value identifying a MediaType')),
        coreapi.Field(name='gid',
                      required=True,
                      location='body',
                      schema=coreschema.String(description='A UUID generated for the upload group.')),
        coreapi.Field(name='uid',
                      required=True,
                      location='body',
                      schema=coreschema.String(description='A UUID generated for the upload.')),
        coreapi.Field(name='original_url',
                      required=True,
                      location='body',
                      schema=coreschema.String(description='The upload url for the file to be transcoded.')),
        coreapi.Field(name='transcoded_url',
                      required=True,
                      location='body',
                      schema=coreschema.String(description='The upload url for the transcoded file.')),
        coreapi.Field(name='thumbnail_url',
                      required=True,
                      location='body',
                      schema=coreschema.String(description='The upload url for the thumbnail.')),
        coreapi.Field(name='thumbnail_gif_url',
                      required=True,
                      location='body',
                      schema=coreschema.String(description='The upload url for the thumbnail gif.')),
        coreapi.Field(name='segments_url',
                      required=True,
                      location='body',
                      schema=coreschema.String(description='The upload url for the segments file.')),
        coreapi.Field(name='section',
                      required=True,
                      location='body',
                      schema=coreschema.String(description='Media section name.')),
        coreapi.Field(name='name',
                      required=True,
                      location='body',
                      schema=coreschema.String(description='Name of the file.')),
        coreapi.Field(name='md5',
                      required=True,
                      location='body',
                      schema=coreschema.String(description='MD5 sum of the media file')),
        coreapi.Field(name='num_frames',
                      required=True,
                      location='body',
                      schema=coreschema.String(description='Number of frames in the video')),
        coreapi.Field(name='fps',
                      required=True,
                      location='body',
                      schema=coreschema.String(description='Frame rate of the video')),
        coreapi.Field(name='codec',
                      required=True,
                      location='body',
                      schema=coreschema.String(description='Codec of the original video')),
        coreapi.Field(name='width',
                      required=True,
                      location='body',
                      schema=coreschema.String(description='Pixel width of the video')),
        coreapi.Field(name='height',
                      required=True,
                      location='body',
                      schema=coreschema.String(description='Pixel height of the video')),
    ])
    permission_classes = [ProjectTransferPermission]

    def post(self, request, format=None, **kwargs):
        response=Response({})

        try:
            entity_type = request.data.get('type', None)
            gid = request.data.get('gid', None)
            uid = request.data.get('uid', None)
            original_url = request.data.get('original_url', None)
            transcoded_url = request.data.get('transcoded_url', None)
            thumbnail_url = request.data.get('thumbnail_url', None)
            thumbnail_gif_url = request.data.get('thumbnail_gif_url', None)
            segments_url = request.data.get('segments_url', None)
            section = request.data.get('section', None)
            name = request.data.get('name', None)
            md5 = request.data.get('md5', None)
            num_frames = request.data.get('num_frames', None)
            fps = request.data.get('fps', None)
            codec = request.data.get('codec', None)
            width = request.data.get('width', None)
            height = request.data.get('height', None)
            project = kwargs['project']

            ## Check for required fields first
            if entity_type is None:
                raise Exception('Missing required entity type for upload')

            if gid is None:
                raise Exception('Missing required gid for upload')

            if uid is None:
                raise Exception('Missing required uuid for upload')

            if original_url is None:
                raise Exception('Missing required url of original file for upload')

            if transcoded_url is None:
                raise Exception('Missing required url of transcoded file for upload')

            if thumbnail_url is None:
                raise Exception('Missing required url of thumbnail file for upload')

            if thumbnail_gif_url is None:
                raise Exception('Missing required url of thumbnail gif file for upload')

            if segments_url is None:
                raise Exception('Missing required url of segments file for upload')

            if section is None:
                raise Exception('Missing required section for uploaded video')

            if name is None:
                raise Exception('Missing required name for uploaded video')

            if md5 is None:
                raise Exception('Missing md5 for uploaded video')

            if num_frames is None:
                raise Exception('Missing required number of frames for uploaded video')

            if fps is None:
                raise Exception('Missing required fps for uploaded video')

            if codec is None:
                raise Exception('Missing required codec for uploaded video')

            if width is None:
                raise Exception('Missing required width for uploaded video')

            if height is None:
                raise Exception('Missing required height for uploaded video')

            # Set up interface for sending progress messages.
            prog = ProgressProducer(
                'upload',
                project,
                gid,
                uid,
                name,
                request.user,
                {'section': section},
            )

            media_type = EntityTypeMediaVideo.objects.get(pk=int(entity_type))
            if media_type.project.pk != project:
                raise Exception('Media type is not part of project')

            # Make sure project directories exist
            project_dir = os.path.join(settings.MEDIA_ROOT, f"{project}")
            os.makedirs(project_dir, exist_ok=True)
            raw_project_dir = os.path.join(settings.RAW_ROOT, f"{project}")
            os.makedirs(raw_project_dir, exist_ok=True)

            # Determine uploaded file paths
            upload_uids = {
                'original': original_url.split('/')[-1],
                'transcoded': transcoded_url.split('/')[-1],
                'thumbnail': thumbnail_url.split('/')[-1],
                'thumbnail_gif': thumbnail_gif_url.split('/')[-1],
                'segments': segments_url.split('/')[-1],
            }
            upload_paths = {
                key: os.path.join(settings.UPLOAD_ROOT, uid + '.bin')
                for key, uid in upload_uids.items()
            }

            # Make sure upload paths exist
            for key in upload_paths:
                if not os.path.exists(upload_paths[key]):
                    fail_msg = f"Failed to create video, unknown upload path {upload_paths[key]}"
                    prog.failed(fail_msg)
                    raise RuntimeError(fail_msg)

            # Determine save paths
            media_uid = str(uuid1())
            save_paths = {
                'original': os.path.join(raw_project_dir, media_uid + '.mp4'),
                'transcoded': os.path.join(project_dir, media_uid + '.mp4'),
                'thumbnail': os.path.join(project_dir, str(uuid1()) + '.jpg'),
                'thumbnail_gif': os.path.join(project_dir, str(uuid1()) + '.gif'),
                'segments': os.path.join(project_dir, f"{media_uid}_segments.json"),
            }

            # Create the video object.
            media_obj = EntityMediaVideo(
                project=Project.objects.get(pk=project),
                meta=EntityTypeMediaVideo.objects.get(pk=entity_type),
                name=name,
                uploader=request.user,
                upload_datetime=datetime.datetime.now(datetime.timezone.utc),
                md5=md5,
                attributes={'tator_user_sections': section},
                num_frames=num_frames,
                fps=fps,
                codec=codec,
                width=width,
                height=height,
                created_by=self.request.user,
                modified_by=self.request.user,
            )

            # Save the transcoded file.
            media_base = os.path.relpath(save_paths['transcoded'], settings.MEDIA_ROOT)
            with open(upload_paths['transcoded'], 'rb') as f:
                media_obj.file.save(media_base, f, save=False)

            # Save the thumbnail.
            media_base = os.path.relpath(save_paths['thumbnail'], settings.MEDIA_ROOT)
            with open(upload_paths['thumbnail'], 'rb') as f:
                media_obj.thumbnail.save(media_base, f, save=False)

            # Save the thumbnail gif.
            media_base = os.path.relpath(save_paths['thumbnail_gif'], settings.MEDIA_ROOT)
            with open(upload_paths['thumbnail_gif'], 'rb') as f:
                media_obj.thumbnail_gif.save(media_base, f, save=False)

            # Save the raw file.
            if media_type.keep_original == True:
                shutil.copyfile(upload_paths['original'], save_paths['original'])
                os.chmod(save_paths['original'], 0o644)
                media_obj.original = save_paths['original']

            # Save the segments file.
            shutil.copyfile(upload_paths['segments'], save_paths['segments'])
            os.chmod(save_paths['segments'], 0o644)
            media_obj.segment_info = save_paths['segments']

            # Save the database record.
            media_obj.save()

            # Send a message saying upload successful.
            info = {
                "id": media_obj.id,
                "url": media_obj.file.url,
                "thumb_url": media_obj.thumbnail.url,
                "thumb_gif_url": media_obj.thumbnail_gif.url,
                "name": media_obj.name,
                "section": section,
            }
            prog.finished("Uploaded successfully!", {**info})

            response = Response({'message': "Video saved successfully!"},
                                status=status.HTTP_201_CREATED)

        except ObjectDoesNotExist as dne:
            response=Response({'message' : str(dne)},
                              status=status.HTTP_404_NOT_FOUND)
        except Exception as e:
            response=Response({'message' : str(e),
                               'details': traceback.format_exc()}, status=status.HTTP_400_BAD_REQUEST)
            prog.failed("Could not save video!")
        finally:
            # Delete files from the uploads directory.
            if 'upload_paths' in locals():
                for key in upload_paths:
                    logger.info(f"Removing uploaded file {upload_paths[key]}")
                    if os.path.exists(upload_paths[key]):
                        logger.info(f"{upload_paths[key]} exists and is being removed!")
                        os.remove(upload_paths[key])
                    info_path = os.path.splitext(upload_paths[key])[0] + '.info'
                    if os.path.exists(info_path):
                        os.remove(info_path)
            return response;

class SaveImageAPI(APIView):
    """
    Saves an uploaded image.
    """
    schema = AutoSchema(manual_fields=[
        coreapi.Field(name='project',
                      required=True,
                      location='path',
                      schema=coreschema.String(description='A unique integer value identifying a project')),
        coreapi.Field(name='type',
                      required=True,
                      location='body',
                      schema=coreschema.String(description='A unique integer value identifying a MediaType')),
        coreapi.Field(name='gid',
                      required=True,
                      location='body',
                      schema=coreschema.String(description='A UUID generated for the upload group.')),
        coreapi.Field(name='uid',
                      required=True,
                      location='body',
                      schema=coreschema.String(description='A UUID generated for the upload.')),
        coreapi.Field(name='url',
                      required=True,
                      location='body',
                      schema=coreschema.String(description='The upload url for the image.')),
        coreapi.Field(name='section',
                      required=True,
                      location='body',
                      schema=coreschema.String(description='Media section name.')),
        coreapi.Field(name='name',
                      required=True,
                      location='body',
                      schema=coreschema.String(description='Name of the file used to create the database record after transcode.')),
        coreapi.Field(name='md5',
                      required=True,
                      location='body',
                      schema=coreschema.String(description='MD5 sum of the media file')),
    ])
    permission_classes = [ProjectTransferPermission]

    def post(self, request, format=None, **kwargs):
        response=Response({})

        try:
            entity_type = request.data.get('type', None)
            gid = request.data.get('gid', None)
            uid = request.data.get('uid', None)
            url = request.data.get('url', None)
            section = request.data.get('section', None)
            name = request.data.get('name', None)
            md5 = request.data.get('md5', None)
            project = kwargs['project']

            ## Check for required fields first
            if entity_type is None:
                raise Exception('Missing required entity type for upload')

            if gid is None:
                raise Exception('Missing required gid for upload')

            if uid is None:
                raise Exception('Missing required uid for upload')

            if url is None:
                raise Exception('Missing required url for upload')

            if section is None:
                raise Exception('Missing required section for uploaded image')

            if name is None:
                raise Exception('Missing required name for uploaded image')

            if md5 is None:
                raise Exception('Missing md5 for uploaded image')

            media_type = EntityTypeMediaImage.objects.get(pk=int(entity_type))
            if media_type.project.pk != project:
                raise Exception('Media type is not part of project')

            # Determine file paths
            upload_uid = url.split('/')[-1]
            media_uid = str(uuid1())
            ext = os.path.splitext(name)[1]
            project_dir = os.path.join(settings.MEDIA_ROOT, f"{project}")
            os.makedirs(project_dir, exist_ok=True)
            raw_project_dir = os.path.join(settings.RAW_ROOT, f"{project}")
            os.makedirs(raw_project_dir, exist_ok=True)
            thumb_path = os.path.join(settings.MEDIA_ROOT, f"{project}", str(uuid1()) + '.jpg')
            upload_path = os.path.join(settings.UPLOAD_ROOT, upload_uid + '.bin')

            # Set up interface for sending progress messages.
            prog = ProgressProducer(
                'upload',
                project,
                gid,
                uid,
                name,
                request.user,
                {'section': section},
            )

            # Make sure uploaded file exists
            if os.path.exists(upload_path):
                media_path = os.path.join(settings.MEDIA_ROOT, f"{project}", media_uid + ext)
            else:
                fail_msg = f"Failed to create media, unknown upload path {upload_path}"
                prog.failed(fail_msg)
                raise RuntimeError(fail_msg)

            # Create the media object.
            media_obj = EntityMediaImage(
                project=Project.objects.get(pk=project),
                meta=EntityTypeMediaImage.objects.get(pk=entity_type),
                name=name,
                uploader=request.user,
                upload_datetime=datetime.datetime.now(datetime.timezone.utc),
                md5=md5,
                attributes={'tator_user_sections': section},
                created_by=self.request.user,
                modified_by=self.request.user,
            )

            # Create the thumbnail.
            thumb_size = (256, 256)
            media_obj.thumbnail.name = os.path.relpath(thumb_path, settings.MEDIA_ROOT)
            image = Image.open(upload_path)
            media_obj.width, media_obj.height = image.size
            image = image.convert('RGB') # Remove alpha channel for jpeg
            image.thumbnail(thumb_size, Image.ANTIALIAS)
            image.save(thumb_path)
            image.close()

            # Save the image.
            media_base = os.path.relpath(media_path, settings.MEDIA_ROOT)
            with open(upload_path, 'rb') as f:
                media_obj.file.save(media_base, f, save=False)
            media_obj.save()

            # Send info to consumer.
            info = {
                "id": media_obj.id,
                "url": media_obj.file.url,
                "thumb_url": media_obj.thumbnail.url,
                "name": media_obj.name,
                "section": section,
            }
            prog.finished("Uploaded successfully!", {**info})

            response = Response({'message': "Image saved successfully!"},
                                status=status.HTTP_201_CREATED)

        except ObjectDoesNotExist as dne:
            response=Response({'message' : str(dne)},
                              status=status.HTTP_404_NOT_FOUND)
        except Exception as e:
            response=Response({'message' : str(e),
                               'details': traceback.format_exc()}, status=status.HTTP_400_BAD_REQUEST)
        finally:
            # Delete files from the uploads directory.
            if 'upload_path' in locals():
                logger.info(f"Removing uploaded file {upload_path}")
                if os.path.exists(upload_path):
                    os.remove(upload_path)
                info_path = os.path.splitext(upload_path)[0] + '.info'
                if os.path.exists(info_path):
                    os.remove(info_path)
            return response;

class AlgorithmListAPI(ListAPIView):
    serializer_class = AlgorithmSerializer
    schema = AutoSchema(manual_fields=[
        coreapi.Field(name='project',
                      required=True,
                      location='path',
                      schema=coreschema.String(description='A unique integer value identifying a "project_id"')
        ),
    ])
    permission_classes = [ProjectViewOnlyPermission]

    def get_queryset(self):
        project_id = self.kwargs['project']
        qs = Algorithm.objects.filter(project__id=project_id)
        return qs

def media_batches(media_list, files_per_job):
    for i in range(0, len(media_list), files_per_job):
        yield media_list[i:i + files_per_job]

class AlgorithmLaunchAPI(APIView):
    """
    Start an algorithm.
    """
    schema = AutoSchema(manual_fields=[
        coreapi.Field(name='project',
                      required=True,
                      location='path',
                      schema=coreschema.String(description='A unique integer value identifying a "project_id"')),
        coreapi.Field(name='algorithm_name',
                      required=True,
                      location='body',
                      schema=coreschema.String(description='Name of the algorithm to execute.')),
        coreapi.Field(name='media_query',
                      required=False,
                      location='body',
                      schema=coreschema.String(description='Query string used to filter media IDs. (Must supply media_query or media_ids)')),
        coreapi.Field(name='media_ids',
                      required=False,
                      location='body',
                      schema=coreschema.String(description='List of media IDs. (Must supply media_query or media_ids)')),
    ])
    permission_classes = [ProjectExecutePermission]

    def post(self, request, format=None, **kwargs):
        response=Response({})

        try:
            entityType=None
            reqObject=request.data;

            ## Check for required fields first
            if 'algorithm_name' not in reqObject:
                raise Exception('Missing required field in request object "algorithm_name"')

            # Find the algorithm
            project_id = self.kwargs['project']
            alg_name = reqObject['algorithm_name']
            alg_obj = Algorithm.objects.filter(project__id=project_id)
            alg_obj = alg_obj.filter(name=alg_name)
            if len(alg_obj) != 1:
                raise Http404
            alg_obj = alg_obj[0]
            files_per_job = alg_obj.files_per_job

            media_ids = []
            # Get media IDs
            if 'media_query' in reqObject:
                media_ids = query_string_to_media_ids(project_id, reqObject['media_query'])
            elif 'media_ids' in reqObject:
                media_ids.extend(reqObject['media_ids'].split(','))
            else:
                media = EntityMediaBase.objects.filter(project=project_id)
                media_ids = list(media.values_list("id", flat=True))
            media_ids = [str(a) for a in media_ids]

            # Create algorithm jobs
            gid = str(uuid1())
            submitter = TatorAlgorithm(alg_obj)
            token, _ = Token.objects.get_or_create(user=request.user)
            for batch in media_batches(media_ids, files_per_job):
                run_uid = str(uuid1())
                batch_str = ','.join(batch)
                batch_int = [int(pk) for pk in batch]
                batch_order = Case(*[When(pk=pk, then=pos) for pos, pk in enumerate(batch_int)])
                qs = EntityMediaBase.objects.filter(pk__in=batch_int).order_by(batch_order)
                sections = qs.values_list('attributes__tator_user_sections', flat=True)
                sections = ','.join(list(sections))
                response = submitter.start_algorithm(
                    media_ids=batch_str,
                    sections=sections,
                    gid=gid,
                    uid=run_uid,
                    token=token,
                    project=project_id,
                    user=request.user.pk,
                )

                # Send out a progress message saying this launch is queued.
                prog = ProgressProducer(
                    'algorithm',
                    project_id,
                    gid,
                    run_uid,
                    alg_name,
                    self.request.user,
                    {'media_ids': batch_str, 'sections': sections},
                )
                prog.queued("Queued...")

            response = Response({'message': f"Algorithm {alg_name} started successfully!"},
                                status=status.HTTP_201_CREATED)

        except ObjectDoesNotExist as dne:
            response=Response({'message' : str(dne)},
                              status=status.HTTP_404_NOT_FOUND)
        except Exception as e:
            response=Response({'message' : str(e),
                               'details': traceback.format_exc()}, status=status.HTTP_400_BAD_REQUEST)
        finally:
            return response;

class JobDetailAPI(APIView):
    """
    Interact with a background job.
    """
    schema = AutoSchema(manual_fields=[
        coreapi.Field(name='run_uid',
                      required=True,
                      location='path',
                      schema=coreschema.String(description='A uid identifying a queued or running job')),
    ])
    permission_classes = [ProjectTransferPermission]

    def delete(self, request, format=None, **kwargs):
        response=Response({})

        try:
            # Try finding the job via the kube api.
            # Find the job and delete it.
            run_uid = kwargs['run_uid']
            transcode_cancelled = TatorTranscode().cancel_jobs(f'uid={run_uid}')
            if not transcode_cancelled:
                for alg in Algorithm.objects.all():
                    algorithm_cancelled = TatorAlgorithm(alg).cancel_jobs(f'uid={run_uid}')
                    if algorithm_cancelled:
                        break
            if not (transcode_cancelled or algorithm_cancelled):
                raise Http404

            response = Response({'message': f"Job with run UID {run_uid} deleted!"})

        except ObjectDoesNotExist as dne:
            response=Response({'message' : str(dne)},
                              status=status.HTTP_404_NOT_FOUND)
        except Exception as e:
            response=Response({'message' : str(e),
                               'details': traceback.format_exc()}, status=status.HTTP_400_BAD_REQUEST)
        finally:
            return response;

class JobGroupDetailAPI(APIView):
    """
    Interact with a group of background jobs.
    """
    schema = AutoSchema(manual_fields=[
        coreapi.Field(name='group_id',
                      required=True,
                      location='path',
                      schema=coreschema.String(description='A uid identifying a queued or running job')),
    ])
    permission_classes = [ProjectTransferPermission]

    def delete(self, request, format=None, **kwargs):
        response=Response({})

        try:
            # Find the job and delete it.
            group_id = kwargs['group_id']
            transcode_cancelled = TatorTranscode().cancel_jobs(f'gid={group_id}')
            if not transcode_cancelled:
                for alg in Algorithm.objects.all():
                    algorithm_cancelled = TatorAlgorithm(alg).cancel_jobs(f'gid={group_id}')
                    if algorithm_cancelled:
                        break
            if not (transcode_cancelled or algorithm_cancelled):
                jobs = Job.objects.filter(group_id=group_id)
                if not jobs.exists():
                    raise Http404
                for job in jobs:
                    delete_job(job, self.request.user)

            response = Response({'message': f"Jobs with group ID {group_id} deleted!"})

        except ObjectDoesNotExist as dne:
            response=Response({'message' : str(dne)},
                              status=status.HTTP_404_NOT_FOUND)
        except Exception as e:
            response=Response({'message' : str(e),
                               'details': traceback.format_exc()}, status=status.HTTP_400_BAD_REQUEST)
        finally:
            return response;

class MembershipListAPI(ListAPIView):
    serializer_class = MembershipSerializer
    schema = AutoSchema(manual_fields=[
        coreapi.Field(name='project',
                      required=True,
                      location='path',
                      schema=coreschema.String(description='A unique integer value identifying a "project_id"')
        ),
    ])
    permission_classes = [ProjectFullControlPermission]

    def get_queryset(self):
        project_id = self.kwargs['project']
        members = Membership.objects.filter(project__id=project_id)
        return members

class ProjectListSchema(AutoSchema):
    def get_manual_fields(self, path, method):
        manual_fields = super().get_manual_fields(path, method)
        if (method=='POST'):
            manual_fields += [
                coreapi.Field(name='name',
                              required=True,
                              location='body',
                              schema=coreschema.String(description='Name of the project.')),
                coreapi.Field(name='summary',
                              required=False,
                              location='body',
                              schema=coreschema.String(description='Summary of the project.')),
            ]
        return manual_fields

class ProjectListAPI(ListCreateAPIView):
    serializer_class = ProjectSerializer
    schema = ProjectListSchema()

    def post(self, request, format=None, **kwargs):
        response=Response({})

        try:
            reqObject = request.data

            if 'name' not in reqObject:
                raise Exception('Missing required field in request object "name"')

            name = reqObject['name']
            summary = ""
            if 'summary' in reqObject:
                summary = reqObject['summary']

            if Project.objects.filter(membership__user=self.request.user).filter(name=name).exists():
                raise Exception("Project with this name already exists!")

            project = Project.objects.create(
                name=name,
                creator=self.request.user,
                size=0,
                num_files=0,
                summary=summary
            )
            project.save()

            member = Membership(
                project=project,
                user=self.request.user,
                permission=Permission.FULL_CONTROL,
            )
            member.save()
            response = Response({'message': f"Project {name} created!"})

        except ObjectDoesNotExist as dne:
            response=Response({'message' : str(dne)},
                              status=status.HTTP_404_NOT_FOUND)
        except Exception as e:
            response=Response({'message' : str(e),
                               'details': traceback.format_exc()}, status=status.HTTP_400_BAD_REQUEST)
        finally:
            return response;

    def get_queryset(self):
        memberships = Membership.objects.filter(user=self.request.user)
        project_ids = memberships.values_list('project', flat=True)
        projects = Project.objects.filter(pk__in=project_ids).order_by("created")
        return projects

class ProjectDetailAPI(RetrieveUpdateDestroyAPIView):
    serializer_class = ProjectSerializer
    queryset = Project.objects.all()
    permission_classes = [ProjectFullControlPermission, ProjectOwnerPermission]

    def get(self, request, format=None, **kwargs):
        # Try grabbing data from cache
        try:
            data=self.serializer_class(Project.objects.get(pk=self.kwargs['pk']),
                                               context=self.get_renderer_context()).data
            response=Response(data)
        except ObjectDoesNotExist as dne:
            response=Response({'message' : str(dne)},
                              status=status.HTTP_404_NOT_FOUND)
        except Exception as e:
            response=Response({'message' : str(e),
                               'details': traceback.format_exc()}, status=status.HTTP_400_BAD_REQUEST)
        finally:
            return response;

class AnalysisAPI(ListCreateAPIView):
    serializer_class = AnalysisSerializer
    schema = AutoSchema(manual_fields=[
        coreapi.Field(name='project',
                      required=True,
                      location='path',
                      schema=coreschema.String(description='A unique integer value identifying a "project_id"')),
    ])
    permission_classes = [ProjectFullControlPermission]

    def get_queryset(self):
        project_id = self.kwargs['project']
        qs = AnalysisBase.objects.filter(project__id=project_id)
        return qs

class NotifyAPI(APIView):
    """
    Send a notification to administrators
    """
    schema = AutoSchema(manual_fields=[
        coreapi.Field(name='message',
                      required=True,
                      location='body',
                      schema=coreschema.String(description='A message to send to administrators')),
        coreapi.Field(name='sendAsFile',
                      required=True,
                      location='body',
                      schema=coreschema.String(description='Send message as file'))
    ])
    def post(self, request, format=None, **kwargs):
        response=Response({'message' : str("Not Found")},
                              status=status.HTTP_404_NOT_FOUND)
        try:
            reqObject=request.data

            if 'message' not in reqObject:
                raise Exception("Missing 'message' argument.")

            send_as_file = reqObject.get('sendAsFile', False)

            response = None
            if send_as_file:
                response = Notify.notify_admin_file(f"Message from {request.user}", reqObject['message'])
            else:
                response = Notify.notify_admin_msg(f"_{request.user}_ : {reqObject['message']}")

            if response == True:
                response=Response({'message' : "Processed"},
                                  status=status.HTTP_200_OK)
            else:
                response=Response({'message': "Not Processed"},
                                  status=status.HTTP_503_SERVICE_UNAVAILABLE)
        except Exception as e:
            response=Response({'message' : str(e),
                               'details': traceback.format_exc()}, status=status.HTTP_400_BAD_REQUEST)
        finally:
            return response

class UserPermission(BasePermission):
    """ 1.) Reject all anonymous requests
        2.) Allow all super-user requests
        3.) Allow any cousin requests (users on a common project) (read-only)
        4.) Allow any request if user id = pk
    """
    def has_permission(self, request, view):
        if isinstance(request.user, AnonymousUser):
            return False

        user = request.user
        finger_user = view.kwargs['pk']
        if user.is_staff:
            return True
        if user.id == finger_user:
            return True

        # find out if user is a cousin
        user_projects=Membership.objects.filter(user=user).values('project')
        cousins=Membership.objects.filter(project__in = user_projects).values('user').distinct()
        is_cousin = cousins.filter(user=finger_user).count() > 0
        if is_cousin and request.method == 'GET':
            # Cousins have read-only permission
            return True

        return False


class UserDetailAPI(RetrieveUpdateAPIView):
    """ View or update a user """
    serializer_class = UserSerializerBasic
    queryset = User.objects.all()
    permission_classes = [UserPermission]

class VersionListAPI(APIView):
    """ View or update a version """
    serializer_class = VersionSerializer
    queryset = Version.objects.all()
    permission_classes = [ProjectEditPermission]

    def post(self, request, format=None, **kwargs):
        response=Response({})

        try:
            name = request.data.get('name', None)
            description = request.data.get('description', None)
            project = kwargs['project']

            if name is None:
                raise Exception('Missing version name!')

            if project is None:
                raise Exception('Missing project ID!')

            number = max([obj.number for obj in Version.objects.filter(project=project)]) + 1

            obj = Version(
                name=name,
                description=description,
                number=number,
                project=Project.objects.get(pk=project),
                created_by=request.user,
            )
            obj.save()

            response=Response({'id': obj.id},
                              status=status.HTTP_201_CREATED)

        except ObjectDoesNotExist as dne:
            response=Response({'message' : str(dne)},
                              status=status.HTTP_404_NOT_FOUND)
        except Exception as e:
            response=Response({'message' : str(e),
                               'details': traceback.format_exc()}, status=status.HTTP_400_BAD_REQUEST)
        finally:
            return response;

    def get(self, request, format=None, **kwargs):
        response = Response({})
        try:
            media = request.query_params.get('media_id', None)
            project = kwargs['project']

            qs = Version.objects.filter(project=project).order_by('number')
            data = self.serializer_class(
                qs,
                context=self.get_renderer_context(),
                many=True,
            ).data

            # Use elasticsearch to find annotation stats and last modification date/user
            query = defaultdict(lambda: defaultdict(lambda: defaultdict(lambda: defaultdict(dict))))
            if media:
                query['query']['bool']['filter'] = []
                query['query']['bool']['filter'].append({
                    'has_parent': {
                        'parent_type': 'media',
                        'query': {'ids': {'values': [media,]}},
                    },
                })
            query['query']['bool']['should'] = []
            query['query']['bool']['should'].append({
                'match': {'_modified': False},
            })
            query['query']['bool']['should'].append({
                'bool': {
                    'must_not': [{'exists': {'field': '_modified'}}],
                },
            })
            query['query']['bool']['minimum_should_match'] = 1
            query['aggs']['versions']['terms']['field'] = '_annotation_version'
            query['aggs']['versions']['aggs']['latest']['top_hits'] = {
                'sort': [{'_modified_datetime': {'order': 'desc'}}],
                '_source': {'includes': ['_modified_datetime', '_modified_by']},
                'size': 1,
            }
            created_aggs = TatorSearch().search_raw(project, query)
            created_aggs = created_aggs['aggregations']['versions']['buckets']
            query['query']['bool']['should'][0]['match']['_modified'] = True
            modified_aggs = TatorSearch().search_raw(project, query)
            modified_aggs = modified_aggs['aggregations']['versions']['buckets']

            # Convert to dictionary with id as keys
            data = {i['id']: i for i in data}
            created_aggs = {i['key']: i for i in created_aggs}
            modified_aggs = {i['key']: i for i in modified_aggs}

            # Copy annotation stats and modification dates into objects.
            for key in data:
                if key in created_aggs:
                    created_latest = created_aggs[key]['latest']['hits']['hits'][0]['_source']
                    data[key] = {
                        **data[key],
                        'num_created': created_aggs[key]['doc_count'],
                        'created_datetime': created_latest['_modified_datetime'],
                        'created_by': created_latest['_modified_by'],
                    }
                else:
                    data[key] = {
                        **data[key],
                        'num_created': 0,
                        'created_datetime': '---',
                        'created_by': '---',
                    }
                if key in modified_aggs:
                    modified_latest = modified_aggs[key]['latest']['hits']['hits'][0]['_source']
                    data[key] = {
                        **data[key],
                        'num_modified': modified_aggs[key]['doc_count'],
                        'modified_datetime': modified_latest['_modified_datetime'],
                        'modified_by': modified_latest['_modified_by'],
                    }
                else:
                    data[key] = {
                        **data[key],
                        'num_modified': 0,
                        'modified_datetime': '---',
                        'modified_by': '---',
                    }

            response = Response(list(data.values()), status=status.HTTP_200_OK)
        except ObjectDoesNotExist as dne:
            response = Response(
                {'message': str(dne)},
                status=status.HTTP_404_NOT_FOUND,
            )
        except Exception as e:
            response = Response({
                'message': str(e),
                'details': traceback.format_exc(),
            }, status=status.HTTP_400_BAD_REQUEST)
        finally:
            return response

class VersionDetailAPI(RetrieveUpdateDestroyAPIView):
    """ View or update a version """
    serializer_class = VersionSerializer
    queryset = Version.objects.all()
    permission_classes = [ProjectEditPermission]<|MERGE_RESOLUTION|>--- conflicted
+++ resolved
@@ -749,268 +749,6 @@
         finally:
             return response;
 
-<<<<<<< HEAD
-class LocalizationListSchema(AutoSchema, AttributeFilterSchemaMixin):
-    def get_manual_fields(self, path, method):
-        manual_fields = super().get_manual_fields(path,method)
-        getOnly_fields = []
-        postOnly_fields = []
-
-        manual_fields += [
-            coreapi.Field(
-                name='project',
-                required=True,
-                location='path',
-                schema=coreschema.String(description='A unique integer identifying a project')
-            ),
-        ]
-
-        if (method=='GET'):
-            getOnly_fields = [
-                coreapi.Field(name='media_id',
-                              required=False,
-                              location='query',
-                              schema=coreschema.String(description='A unique integer value identifying a media_element')),
-                coreapi.Field(name='type',
-                              required=False,
-                              location='query',
-                              schema=coreschema.String(description='A unique integer value identifying a LocalizationType')),
-            ] + self.attribute_fields()
-        if (method=='POST'):
-             postOnly_fields = [
-                coreapi.Field(name='media_id',
-                              required=True,
-                              location='body',
-                              schema=coreschema.String(description='A unique integer value identifying a media_element')),
-                coreapi.Field(name='type',
-                              required=True,
-                              location='body',
-                              schema=coreschema.String(description='A unique integer value identifying a LocalizationType')),
-                coreapi.Field(name='<details>',
-                              required=False,
-                              location='body',
-                              schema=coreschema.String(description='Various depending on `type`. See `/EntityTypeSchema` service.')),
-                coreapi.Field(name='operation',
-                              required=False,
-                              location='query',
-                              schema=coreschema.String(description='Operation to perform on the query. Valid values are:\ncount: Return the number of elements\nattribute_count: Return count split by a given attribute name')),
-
-            ]
-
-        return manual_fields + getOnly_fields + postOnly_fields + self.attribute_fields()
-
-class LocalizationList(APIView, AttributeFilterMixin):
-    """
-    Endpoint for getting + adding localizations
-
-    Example:
-
-    #all types all videos
-    GET /localizations
-
-    #only lines for media_id=3 of type 1
-    GET /localizations?type=1&media=id=3
-
-    """
-    serializer_class = EntityLocalizationSerializer
-    schema=LocalizationListSchema()
-    permission_classes = [ProjectEditPermission]
-
-    def get_queryset(self):
-        mediaId=self.request.query_params.get('media_id', None)
-        filterType=self.request.query_params.get('type', None)
-        attribute=self.request.query_params.get('attribute', None)
-        # Figure out what object we are dealing with
-        obj=EntityLocalizationBase
-        if filterType != None:
-            typeObj=EntityTypeLocalizationBase.objects.get(pk=filterType)
-            if type(typeObj) == EntityTypeLocalizationBox:
-                obj=EntityLocalizationBox
-            elif type(typeObj) == EntityTypeLocalizationLine:
-                obj=EntityLocalizationLine
-            elif type(typeObj) == EntityTypeLocalizationDot:
-                obj=EntityLocalizationDot
-            else:
-                raise Exception('Unknown localization type')
-        else:
-            raise Exception('Missing type parameter!')
-
-        if mediaId != None:
-            queryset = obj.objects.filter(media=mediaId)
-        else:
-            queryset = obj.objects.filter(project=self.kwargs['project'])
-
-        if filterType != None:
-            queryset = queryset.filter(meta=filterType)
-
-        queryset = self.filter_by_attribute(queryset)
-
-        return queryset
-
-    def get(self, request, format=None, **kwargs):
-        try:
-            mediaId = request.query_params.get('media_id', None)
-
-            if mediaId is not None:
-                media_el = EntityMediaBase.objects.get(pk=mediaId)
-                if media_el.project.id != self.kwargs['project']:
-                    raise Exception('Media ID not in project')
-
-            entityType = request.query_params.get('type', None)
-            self.validate_attribute_filter(request.query_params)
-            self.request=request
-            before=time.time()
-            qs=self.get_queryset()
-            if self.operation:
-                if self.operation == 'count':
-                    responseData = {'count': qs.count()}
-                elif self.operation.startswith('attribute_count'):
-                    _, attr_name = self.operation.split('::')
-                    responseData = count_by_attribute(qs, attr_name)
-                else:
-                    raise Exception('Invalid operation parameter!')
-            else:
-                responseData=FastEntityLocalizationSerializer(qs)
-                if request.accepted_renderer.format != 'csv':
-                    responseData = paginate(self.request.query_params, responseData)
-                else:
-                    # CSV creation requires a bit more
-                    user_ids=list(qs.values('user').distinct().values_list('user', flat=True))
-                    users=list(User.objects.filter(id__in=user_ids).values('id','email'))
-                    email_dict={}
-                    for user in users:
-                        email_dict[user['id']] = user['email']
-
-                    media_ids=list(qs.values('media').distinct().values_list('media', flat=True))
-                    medias=list(EntityMediaBase.objects.filter(id__in=media_ids).values('id','name'))
-                    filename_dict={}
-                    for media in medias:
-                        filename_dict[media['id']] = media['name']
-
-                    filter_type=self.request.query_params.get('type', None)
-                    type_obj=EntityTypeLocalizationBase.objects.get(pk=filter_type)
-                    for element in responseData:
-                        del element['meta']
-
-                        oldAttributes = element['attributes']
-                        del element['attributes']
-                        element.update(oldAttributes)
-
-                        user_id = element['user']
-                        media_id = element['media']
-
-                        element['user'] = email_dict[user_id]
-                        element['media'] = filename_dict[media_id]
-
-                    responseData = responseData
-            after=time.time()
-        except Exception as e:
-            response=Response({'message' : str(e),
-                               'details': traceback.format_exc()}, status=status.HTTP_400_BAD_REQUEST)
-            return response;
-        return Response(responseData)
-
-    def addNewLocalization(self, reqObject, inhibit_signal):
-        media_id=[]
-
-        ## Check for required fields first
-        if 'media_id' in reqObject:
-            media_id = reqObject['media_id'];
-        else:
-            raise Exception('Missing required field in request Object "media_id", got={}'.format(reqObject))
-
-        if 'type' in reqObject:
-            entityTypeId=reqObject['type']
-        else:
-            raise Exception('Missing required field in request object "type"')
-
-        entityType = EntityTypeLocalizationBase.objects.get(id=entityTypeId)
-
-        if type(entityType) == EntityTypeMediaVideo:
-            if 'frame' not in reqObject:
-                raise Exception('Missing required frame identifier')
-
-        mediaElement=EntityMediaBase.objects.get(pk=media_id)
-
-        project=mediaElement.project
-
-
-        newObjType=type_to_obj(type(entityType))
-
-        requiredFields, reqAttributes, attrTypes=computeRequiredFields(entityType)
-
-        for field in {**requiredFields,**reqAttributes}:
-            if field not in reqObject:
-                raise Exception('Missing key "{}". Required for = "{}"'.format(field,entityType.name));
-
-        # Build required keys based on object type (box, line, etc.)
-        # Query the model object and get the names we look for (x,y,etc.)
-        localizationFields={}
-        for field in requiredFields:
-            localizationFields[field] = reqObject[field]
-
-        attrs={}
-        for field, attrType in zip(reqAttributes, attrTypes):
-            convert_attribute(attrType, reqObject[field]) # Validates the attribute value
-            attrs[field] = reqObject[field];
-
-        # Finally make the object, filling in all the info we've collected
-        obj = newObjType(project=project,
-                         meta=entityType,
-                         media=mediaElement,
-                         user=self.request.user,
-                         attributes=attrs)
-
-        for field, value in localizationFields.items():
-            setattr(obj, field, value)
-
-        if 'frame' in reqObject:
-            obj.frame = reqObject['frame']
-        else:
-            obj.frame = 0
-
-        if 'sequence' in reqObject:
-            obj.state = reqObject['state']
-
-        # Set temporary bridge flag for relative coordinates
-        obj.relativeCoords=True
-        if inhibit_signal:
-            obj._inhibit = True
-        obj.save()
-        return obj
-    def post(self, request, format=None, **kwargs):
-        response=Response({})
-
-        try:
-            entityType=None
-            reqObject=request.data;
-            many=reqObject.get('many', None)
-            obj_ids = []
-            ts=TatorSearch()
-            if many:
-                documents=[]
-                for obj in many:
-                    new_obj = self.addNewLocalization(obj, True)
-                    obj_ids.append(new_obj.id)
-                    documents.extend(ts.build_document(new_obj))
-                ts.bulk_add_documents(documents)
-            else:
-                new_obj = self.addNewLocalization(obj, False)
-                obj_ids.append(new_obj.id)
-            response=Response({'id': obj_ids},
-                              status=status.HTTP_201_CREATED)
-
-        except ObjectDoesNotExist as dne:
-            response=Response({'message' : str(dne)},
-                              status=status.HTTP_404_NOT_FOUND)
-        except Exception as e:
-            response=Response({'message' : str(e),
-                               'details': traceback.format_exc()}, status=status.HTTP_400_BAD_REQUEST)
-        finally:
-            return response;
-
-=======
->>>>>>> 92080753
 class EntityTypeDetailSchema(AutoSchema):
     def get_manual_fields(self, path, method):
         manual_fields = super().get_manual_fields(path,method)
@@ -1763,7 +1501,7 @@
             return response;
         return Response(responseData)
 
-    def addNewLocalization(self, reqObject):
+    def addNewLocalization(self, reqObject, inhibit_signal):
         media_id=[]
 
         ## Check for required fields first
@@ -1850,8 +1588,10 @@
 
         # Set temporary bridge flag for relative coordinates
         obj.relativeCoords=True
+        if inhibit_signal:
+            obj._inhibit = True
         obj.save()
-        return obj.id
+        return obj
     def post(self, request, format=None, **kwargs):
         response=Response({})
 
@@ -1860,11 +1600,17 @@
             reqObject=request.data;
             many=reqObject.get('many', None)
             obj_ids = []
+            ts = TatorSearch()
             if many:
+                documents = []
                 for obj in many:
-                    obj_ids.append(self.addNewLocalization(obj))
+                    new_obj = self.addNewLocalization(obj, True)
+                    obj_ids.append(new_obj.id)
+                    documents.extend(ts.build_document(new_obj))
+                ts.bulk_add_documents(documents)
             else:
-                obj_ids.append(self.addNewLocalization(reqObject))
+                new_obj = self.addNewLocalization(obj, False)
+                obj_ids.append(new_obj.id)
             response=Response({'id': obj_ids},
                               status=status.HTTP_201_CREATED)
 
