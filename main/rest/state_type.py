--- conflicted
+++ resolved
@@ -74,17 +74,6 @@
         type, name, description, and (like other entity types) may have any number of attribute
         types associated with it.
     """
-<<<<<<< HEAD
-    pkname='media_id'
-    entity_endpoint='States'
-    entityBaseObj=EntityTypeState
-    baseObj=EntityState
-    entityTypeAttrSerializer=EntityTypeStateAttrSerializer
-    lookup_field = 'id'
-    http_method_names = ['get', 'patch', 'delete']
-
-=======
->>>>>>> df048b9c
     schema = StateTypeDetailSchema()
     permission_classes = [ProjectFullControlPermission]
     lookup_field = 'id'
