--- conflicted
+++ resolved
@@ -296,21 +296,7 @@
 
         // Salt in the file size
         this.md5 = SparkMD5.hash(md5 + this.file.size);
-<<<<<<< HEAD
-        fetchRetry(
-            "/rest/Media/" + this.projectId + "?format=json&type=" + 
-            this.mediaTypeId + "&md5=" + this.md5)
-          .then(response => {
-            if (response.status == 404) {
-              this.tus.start();
-            } else {
-              removeFromActive(this.upload_uid);
-              this.progress("failed", "Already uploaded!", 0);
-            }
-          });
-=======
         this.tus.start();
->>>>>>> fe5657ee
       }
     };
     reader.onerror = error => {
