--- conflicted
+++ resolved
@@ -126,41 +126,6 @@
             sectionCard.rename(evt.detail.sectionName);
           }
         }
-<<<<<<< HEAD
-=======
-        this._updateSectionNames(msg.allSections);
-      } else if (msg.command == "updateOverview") {
-        const section = this._shadow.querySelector("media-section[id='" + msg.sectionName + "']");
-        if (section) {
-          section._overview.updateForAll();
-        }
-      } else if (msg.command == "removeSection") {
-        const section = this._shadow.querySelector("media-section[id='" + msg.name + "']");
-        if (section) {
-          this._projects.removeChild(section);
-          this._checkSectionVisibility();
-        }
-        this._updateSectionNames(msg.allSections);
-      } else if (msg.command == "addSection") {
-        const projectId = this.getAttribute("project-id");
-        this._createNewSection(msg.name, projectId, msg.count, msg.afterSection);
-        this._updateSectionNames(msg.allSections);
-      } else if (msg.command == "updateSectionNames") {
-        this._updateSectionNames(msg.allSections);
-      } else if (msg.command == "workerReady") {
-        window.dispatchEvent(new Event("readyForWebsocket"));
-      } else if (msg.command == "algorithms") {
-        // First hide algorithms if needed. These are not appropriate to be
-        // run at the project/section/media level.
-        const hiddenAlgorithms = ['tator_extend_track', 'tator_fill_track_gaps'];
-        const algs = msg.algorithms.filter(function(alg) {
-          return !hiddenAlgorithms.includes(alg.name);
-        } );
-        this._algorithms = algs;
-        this._algorithmButton.algorithms = algs;
-      } else if (msg.command == "checkVisibility") {
-        this._checkSectionVisibility();
->>>>>>> 1cc30b38
       }
     });
 
@@ -325,7 +290,13 @@
       const algoData = algoResponse.json();
       Promise.all([projectData, sectionData, algoData])
       .then(([project, sections, algos]) => {
-        this._algorithms = algos;
+        // First hide algorithms if needed. These are not appropriate to be
+        // run at the project/section/media level.
+        const hiddenAlgos = ['tator_extend_track', 'tator_fill_track_gaps'];
+        const parsedAlgos = algos.filter(function(alg) {
+          return !hiddenAlgos.includes(alg.name);
+        } );
+        this._algorithms = parsedAlgos;
         this._permission = project.permission;
         this._mediaSection.permission = this._permission;
         this._mediaSection.algorithms = this._algorithms;
